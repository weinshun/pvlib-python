#!/usr/bin/env python

import os

try:
    from setuptools import setup
    from setuptools.extension import Extension
except ImportError:
    raise RuntimeError('setuptools is required')


import versioneer


DESCRIPTION = ('A set of functions and classes for simulating the ' +
               'performance of photovoltaic energy systems.')
LONG_DESCRIPTION = """
PVLIB Python is a community supported tool that provides a set of
functions and classes for simulating the performance of photovoltaic
energy systems. PVLIB Python was originally ported from the PVLIB MATLAB
toolbox developed at Sandia National Laboratories and it implements many
of the models and methods developed at the Labs. More information on
Sandia Labs PV performance modeling programs can be found at
https://pvpmc.sandia.gov/. We collaborate with the PVLIB MATLAB project,
but operate independently of it.

We need your help to make pvlib-python a great tool!

Documentation: http://pvlib-python.readthedocs.io

Source code: https://github.com/pvlib/pvlib-python
"""

DISTNAME = 'pvlib'
LICENSE = 'BSD 3-Clause'
AUTHOR = 'pvlib python Developers'
MAINTAINER_EMAIL = 'holmgren@email.arizona.edu'
URL = 'https://github.com/pvlib/pvlib-python'

INSTALL_REQUIRES = ['numpy >= 1.12.0',
                    'pandas >= 0.18.1',
                    'pytz',
                    'requests']
TESTS_REQUIRE = ['nose', 'pytest', 'pytest-cov', 'pytest-mock',
                 'pytest-timeout']
EXTRAS_REQUIRE = {
    'optional': ['ephem', 'cython', 'netcdf4', 'nrel-pysam', 'numba',
<<<<<<< HEAD
                 'pvfactors', 'scipy', 'siphon', 'statsmodels', 'tables'],
    'doc': ['ipython', 'matplotlib', 'sphinx', 'sphinx_rtd_theme'],
=======
                 'pvfactors', 'scipy', 'siphon', 'tables'],
    'doc': ['ipython', 'matplotlib', 'sphinx == 1.8.5', 'sphinx_rtd_theme'],
>>>>>>> 5f7e9d6e
    'test': TESTS_REQUIRE
}
EXTRAS_REQUIRE['all'] = sorted(set(sum(EXTRAS_REQUIRE.values(), [])))

CLASSIFIERS = [
    'Development Status :: 4 - Beta',
    'License :: OSI Approved :: BSD License',
    'Operating System :: OS Independent',
    'Intended Audience :: Science/Research',
    'Programming Language :: Python',
    'Programming Language :: Python :: 3',
    'Programming Language :: Python :: 3.5',
    'Programming Language :: Python :: 3.6',
    'Programming Language :: Python :: 3.7',
    'Topic :: Scientific/Engineering',
]

setuptools_kwargs = {
    'zip_safe': False,
    'scripts': [],
    'include_package_data': True,
    'python_requires': '~=3.5'
}

# set up pvlib packages to be installed and extensions to be compiled
PACKAGES = ['pvlib']

extensions = []

spa_sources = ['pvlib/spa_c_files/spa.c', 'pvlib/spa_c_files/spa_py.c']
spa_depends = ['pvlib/spa_c_files/spa.h']
spa_all_file_paths = map(lambda x: os.path.join(os.path.dirname(__file__), x),
                         spa_sources + spa_depends)

if all(map(os.path.exists, spa_all_file_paths)):
    print('all spa_c files found')
    PACKAGES.append('pvlib.spa_c_files')

    spa_ext = Extension('pvlib.spa_c_files.spa_py',
                        sources=spa_sources, depends=spa_depends)
    extensions.append(spa_ext)
else:
    print('WARNING: spa_c files not detected. ' +
          'See installation instructions for more information.')


setup(name=DISTNAME,
      version=versioneer.get_version(),
      cmdclass=versioneer.get_cmdclass(),
      packages=PACKAGES,
      install_requires=INSTALL_REQUIRES,
      extras_require=EXTRAS_REQUIRE,
      tests_require=TESTS_REQUIRE,
      ext_modules=extensions,
      description=DESCRIPTION,
      long_description=LONG_DESCRIPTION,
      author=AUTHOR,
      maintainer_email=MAINTAINER_EMAIL,
      license=LICENSE,
      url=URL,
      classifiers=CLASSIFIERS,
      **setuptools_kwargs)<|MERGE_RESOLUTION|>--- conflicted
+++ resolved
@@ -45,13 +45,8 @@
                  'pytest-timeout']
 EXTRAS_REQUIRE = {
     'optional': ['ephem', 'cython', 'netcdf4', 'nrel-pysam', 'numba',
-<<<<<<< HEAD
                  'pvfactors', 'scipy', 'siphon', 'statsmodels', 'tables'],
-    'doc': ['ipython', 'matplotlib', 'sphinx', 'sphinx_rtd_theme'],
-=======
-                 'pvfactors', 'scipy', 'siphon', 'tables'],
     'doc': ['ipython', 'matplotlib', 'sphinx == 1.8.5', 'sphinx_rtd_theme'],
->>>>>>> 5f7e9d6e
     'test': TESTS_REQUIRE
 }
 EXTRAS_REQUIRE['all'] = sorted(set(sum(EXTRAS_REQUIRE.values(), [])))
