--- conflicted
+++ resolved
@@ -13,11 +13,7 @@
 def wvm(clearsky_index, positions, cloud_speed, dt=None):
     """
     Compute spatial aggregation time series smoothing on clear sky index based
-<<<<<<< HEAD
-    on the Wavelet Variability model of Lave et al [1]_, [2]_. Implementation
-=======
     on the Wavelet Variability model of Lave et al. [1]_, [2]_. Implementation
->>>>>>> 50dcc7fe
     is basically a port of the Matlab version of the code [3]_.
 
     Parameters
@@ -61,11 +57,7 @@
        vol. 91, pp. 11-21, 2013.
 
     .. [3] Wavelet Variability Model - Matlab Code:
-<<<<<<< HEAD
-       https://pvpmc.sandia.gov/applications/wavelet-variability-model/
-=======
        https://github.com/sandialabs/wvm
->>>>>>> 50dcc7fe
     """
 
     # Added by Joe Ranalli (@jranalli), Penn State Hazleton, 2019
