import numpy as np
import pandas as pd

<<<<<<< HEAD
from pvlib.tools import cosd, sind
from pvlib.pvsystem import _parse_localized_attributes
=======
from pvlib.tools import cosd, sind, tand
from pvlib.pvsystem import _combine_localized_attributes
>>>>>>> 766b0cab
from pvlib.pvsystem import PVSystem
from pvlib.location import Location
from pvlib import irradiance, atmosphere


class SingleAxisTracker(PVSystem):
    """
    A class for single-axis trackers that inherits the PV modeling methods from
    :py:class:`~pvlib.pvsystem.PVSystem`. For details on calculating tracker
    rotation see :py:func:`pvlib.tracking.singleaxis`.

    Parameters
    ----------
    axis_tilt : float, default 0
        The tilt of the axis of rotation (i.e, the y-axis defined by
        axis_azimuth) with respect to horizontal, in decimal degrees.

    axis_azimuth : float, default 0
        A value denoting the compass direction along which the axis of
        rotation lies. Measured in decimal degrees east of north.

    max_angle : float, default 90
        A value denoting the maximum rotation angle, in decimal degrees,
        of the one-axis tracker from its horizontal position (horizontal
        if axis_tilt = 0). A max_angle of 90 degrees allows the tracker
        to rotate to a vertical position to point the panel towards a
        horizon. max_angle of 180 degrees allows for full rotation.

    backtrack : bool, default True
        Controls whether the tracker has the capability to "backtrack"
        to avoid row-to-row shading. False denotes no backtrack
        capability. True denotes backtrack capability.

    gcr : float, default 2.0/7.0
        A value denoting the ground coverage ratio of a tracker system
        which utilizes backtracking; i.e. the ratio between the PV array
        surface area to total ground area. A tracker system with modules
        2 meters wide, centered on the tracking axis, with 6 meters
        between the tracking axes has a gcr of 2/6=0.333. If gcr is not
        provided, a gcr of 2/7 is default. gcr must be <=1.

<<<<<<< HEAD
    **kwargs
        Passed to PVSystem
=======
    cross_axis_tilt : float, default 0.0
        The angle, relative to horizontal, of the line formed by the
        intersection between the slope containing the tracker axes and a plane
        perpendicular to the tracker axes. Cross-axis tilt should be specified
        using a right-handed convention. For example, trackers with axis
        azimuth of 180 degrees (heading south) will have a negative cross-axis
        tilt if the tracker axes plane slopes down to the east and positive
        cross-axis tilt if the tracker axes plane slopes up to the east. Use
        :func:`~pvlib.tracking.calc_cross_axis_tilt` to calculate
        `cross_axis_tilt`. [degrees]

    See also
    --------
    pvlib.tracking.singleaxis
    pvlib.tracking.calc_axis_tilt
    pvlib.tracking.calc_cross_axis_tilt
>>>>>>> 766b0cab
    """

    def __init__(self, axis_tilt=0, axis_azimuth=0, max_angle=90,
                 backtrack=True, gcr=2.0/7.0, cross_axis_tilt=0.0, **kwargs):

        self.axis_tilt = axis_tilt
        self.axis_azimuth = axis_azimuth
        self.max_angle = max_angle
        self.backtrack = backtrack
        self.gcr = gcr
        self.cross_axis_tilt = cross_axis_tilt

        kwargs['surface_tilt'] = None
        kwargs['surface_azimuth'] = None

        super().__init__(**kwargs)

    def __repr__(self):
        attrs = ['axis_tilt', 'axis_azimuth', 'max_angle', 'backtrack', 'gcr',
                 'cross_axis_tilt']
        sat_repr = ('SingleAxisTracker:\n  ' + '\n  '.join(
            f'{attr}: {getattr(self, attr)}' for attr in attrs))
        # get the parent PVSystem info
        pvsystem_repr = super().__repr__()
        # remove the first line (contains 'PVSystem: \n')
        pvsystem_repr = '\n'.join(pvsystem_repr.split('\n')[1:])
        return sat_repr + '\n' + pvsystem_repr

    def singleaxis(self, apparent_zenith, apparent_azimuth):
        """
        Get tracking data. See :py:func:`pvlib.tracking.singleaxis` more
        detail.

        Parameters
        ----------
        apparent_zenith : float, 1d array, or Series
            Solar apparent zenith angles in decimal degrees.

        apparent_azimuth : float, 1d array, or Series
            Solar apparent azimuth angles in decimal degrees.

        Returns
        -------
        tracking data
        """
        tracking_data = singleaxis(apparent_zenith, apparent_azimuth,
                                   self.axis_tilt, self.axis_azimuth,
                                   self.max_angle, self.backtrack,
                                   self.gcr, self.cross_axis_tilt)

        return tracking_data

    def localize(self, location=None, latitude=None, longitude=None,
                 **kwargs):
        """
        Creates a :py:class:`LocalizedSingleAxisTracker` object using
        this object and location data. Must supply either location
        object or latitude, longitude, and any location kwargs

        Parameters
        ----------
        location : None or Location, default None
        latitude : None or float, default None
        longitude : None or float, default None
        **kwargs : see Location

        Returns
        -------
        localized_system : LocalizedSingleAxisTracker
        """

        if location is None:
            location = Location(latitude, longitude, **kwargs)

        return LocalizedSingleAxisTracker(pvsystem=self, location=location)

    def get_aoi(self, surface_tilt, surface_azimuth, solar_zenith,
                solar_azimuth):
        """Get the angle of incidence on the system.

        For a given set of solar zenith and azimuth angles, the
        surface tilt and azimuth parameters are typically determined
        by :py:method:`~SingleAxisTracker.singleaxis`. The
        :py:method:`~SingleAxisTracker.singleaxis` method also returns
        the angle of incidence, so this method is only needed
        if using a different tracking algorithm.

        Parameters
        ----------
        surface_tilt : numeric
            Panel tilt from horizontal.
        surface_azimuth : numeric
            Panel azimuth from north
        solar_zenith : float or Series.
            Solar zenith angle.
        solar_azimuth : float or Series.
            Solar azimuth angle.

        Returns
        -------
        aoi : Series
            The angle of incidence in degrees from normal.
        """

        aoi = irradiance.aoi(surface_tilt, surface_azimuth,
                             solar_zenith, solar_azimuth)
        return aoi

    def get_irradiance(self, surface_tilt, surface_azimuth,
                       solar_zenith, solar_azimuth, dni, ghi, dhi,
                       dni_extra=None, airmass=None, model='haydavies',
                       **kwargs):
        """
        Uses the :func:`irradiance.get_total_irradiance` function to
        calculate the plane of array irradiance components on a tilted
        surface defined by the input data and ``self.albedo``.

        For a given set of solar zenith and azimuth angles, the
        surface tilt and azimuth parameters are typically determined
        by :py:meth:`~SingleAxisTracker.singleaxis`.

        Parameters
        ----------
        surface_tilt : numeric
            Panel tilt from horizontal.
        surface_azimuth : numeric
            Panel azimuth from north
        solar_zenith : numeric
            Solar zenith angle.
        solar_azimuth : numeric
            Solar azimuth angle.
        dni : float or Series
            Direct Normal Irradiance
        ghi : float or Series
            Global horizontal irradiance
        dhi : float or Series
            Diffuse horizontal irradiance
        dni_extra : float or Series, default None
            Extraterrestrial direct normal irradiance
        airmass : float or Series, default None
            Airmass
        model : String, default 'haydavies'
            Irradiance model.

        **kwargs
            Passed to :func:`irradiance.get_total_irradiance`.

        Returns
        -------
        poa_irradiance : DataFrame
            Column names are: ``total, beam, sky, ground``.
        """

        # not needed for all models, but this is easier
        if dni_extra is None:
            dni_extra = irradiance.get_extra_radiation(solar_zenith.index)

        if airmass is None:
            airmass = atmosphere.get_relative_airmass(solar_zenith)

        return irradiance.get_total_irradiance(surface_tilt,
                                               surface_azimuth,
                                               solar_zenith,
                                               solar_azimuth,
                                               dni, ghi, dhi,
                                               dni_extra=dni_extra,
                                               airmass=airmass,
                                               model=model,
                                               albedo=self.albedo,
                                               **kwargs)


class LocalizedSingleAxisTracker(SingleAxisTracker, Location):
    """
    The :py:class:`~pvlib.tracking.LocalizedSingleAxisTracker` class defines a
    standard set of installed PV system attributes and modeling functions. This
    class combines the attributes and methods of the
    :py:class:`~pvlib.tracking.SingleAxisTracker` (a subclass of
    :py:class:`~pvlib.pvsystem.PVSystem`) and
    :py:class:`~pvlib.location.Location` classes.

    The :py:class:`~pvlib.tracking.LocalizedSingleAxisTracker` may have bugs
    due to the difficulty of robustly implementing multiple inheritance. See
    :py:class:`~pvlib.modelchain.ModelChain` for an alternative paradigm
    for modeling PV systems at specific locations.
    """

    def __init__(self, pvsystem=None, location=None, **kwargs):

        pv_dict, loc_dict = _parse_localized_attributes(
            pvsystem=pvsystem,
            tracker=True,
            location=location,
            **kwargs,
        )

        SingleAxisTracker.__init__(self, **pv_dict)
        Location.__init__(self, **loc_dict)

    def __repr__(self):
        attrs = ['latitude', 'longitude', 'altitude', 'tz']
        return ('Localized' +
                super().__repr__() + '\n  ' +
                '\n  '.join(
                    f'{attr}: {getattr(self, attr)}' for attr in attrs))


def singleaxis(apparent_zenith, apparent_azimuth,
               axis_tilt=0, axis_azimuth=0, max_angle=90,
               backtrack=True, gcr=2.0/7.0, cross_axis_tilt=0):
    """
    Determine the rotation angle of a single-axis tracker when given particular
    solar zenith and azimuth angles.

    See [1]_ for details about the equations. Backtracking may be specified,
    and if so, a ground coverage ratio is required.

    Rotation angle is determined in a right-handed coordinate system. The
    tracker `axis_azimuth` defines the positive y-axis, the positive x-axis is
    90 degrees clockwise from the y-axis and parallel to the Earth's surface,
    and the positive z-axis is normal to both x & y-axes and oriented skyward.
    Rotation angle `tracker_theta` is a right-handed rotation around the y-axis
    in the x, y, z coordinate system and indicates tracker position relative to
    horizontal. For example, if tracker `axis_azimuth` is 180 (oriented south)
    and `axis_tilt` is zero, then a `tracker_theta` of zero is horizontal, a
    `tracker_theta` of 30 degrees is a rotation of 30 degrees towards the west,
    and a `tracker_theta` of -90 degrees is a rotation to the vertical plane
    facing east.

    Parameters
    ----------
    apparent_zenith : float, 1d array, or Series
        Solar apparent zenith angles in decimal degrees.

    apparent_azimuth : float, 1d array, or Series
        Solar apparent azimuth angles in decimal degrees.

    axis_tilt : float, default 0
        The tilt of the axis of rotation (i.e, the y-axis defined by
        axis_azimuth) with respect to horizontal, in decimal degrees.

    axis_azimuth : float, default 0
        A value denoting the compass direction along which the axis of
        rotation lies. Measured in decimal degrees east of north.

    max_angle : float, default 90
        A value denoting the maximum rotation angle, in decimal degrees,
        of the one-axis tracker from its horizontal position (horizontal
        if axis_tilt = 0). A max_angle of 90 degrees allows the tracker
        to rotate to a vertical position to point the panel towards a
        horizon. max_angle of 180 degrees allows for full rotation.

    backtrack : bool, default True
        Controls whether the tracker has the capability to "backtrack"
        to avoid row-to-row shading. False denotes no backtrack
        capability. True denotes backtrack capability.

    gcr : float, default 2.0/7.0
        A value denoting the ground coverage ratio of a tracker system
        which utilizes backtracking; i.e. the ratio between the PV array
        surface area to total ground area. A tracker system with modules
        2 meters wide, centered on the tracking axis, with 6 meters
        between the tracking axes has a gcr of 2/6=0.333. If gcr is not
        provided, a gcr of 2/7 is default. gcr must be <=1.

    cross_axis_tilt : float, default 0.0
        The angle, relative to horizontal, of the line formed by the
        intersection between the slope containing the tracker axes and a plane
        perpendicular to the tracker axes. Cross-axis tilt should be specified
        using a right-handed convention. For example, trackers with axis
        azimuth of 180 degrees (heading south) will have a negative cross-axis
        tilt if the tracker axes plane slopes down to the east and positive
        cross-axis tilt if the tracker axes plane slopes up to the east. Use
        :func:`~pvlib.tracking.calc_cross_axis_tilt` to calculate
        `cross_axis_tilt`. [degrees]

    Returns
    -------
    dict or DataFrame with the following columns:
        * `tracker_theta`: The rotation angle of the tracker.
          tracker_theta = 0 is horizontal, and positive rotation angles are
          clockwise. [degrees]
        * `aoi`: The angle-of-incidence of direct irradiance onto the
          rotated panel surface. [degrees]
        * `surface_tilt`: The angle between the panel surface and the earth
          surface, accounting for panel rotation. [degrees]
        * `surface_azimuth`: The azimuth of the rotated panel, determined by
          projecting the vector normal to the panel's surface to the earth's
          surface. [degrees]

    See also
    --------
    pvlib.tracking.calc_axis_tilt
    pvlib.tracking.calc_cross_axis_tilt

    References
    ----------
    .. [1] Kevin Anderson and Mark Mikofski, "Slope-Aware Backtracking for
       Single-Axis Trackers", Technical Report NREL/TP-5K00-76626, July 2020.
       https://www.nrel.gov/docs/fy20osti/76626.pdf
    """

    # MATLAB to Python conversion by
    # Will Holmgren (@wholmgren), U. Arizona. March, 2015.

    if isinstance(apparent_zenith, pd.Series):
        index = apparent_zenith.index
    else:
        index = None

    # convert scalars to arrays
    apparent_azimuth = np.atleast_1d(apparent_azimuth)
    apparent_zenith = np.atleast_1d(apparent_zenith)

    if apparent_azimuth.ndim > 1 or apparent_zenith.ndim > 1:
        raise ValueError('Input dimensions must not exceed 1')

    # Calculate sun position x, y, z using coordinate system as in [1], Eq 1.

    # NOTE: solar elevation = 90 - solar zenith, then use trig identities:
    # sin(90-x) = cos(x) & cos(90-x) = sin(x)
    sin_zenith = sind(apparent_zenith)
    x = sin_zenith * sind(apparent_azimuth)
    y = sin_zenith * cosd(apparent_azimuth)
    z = cosd(apparent_zenith)

    # Assume the tracker reference frame is right-handed. Positive y-axis is
    # oriented along tracking axis; from north, the y-axis is rotated clockwise
    # by the axis azimuth and tilted from horizontal by the axis tilt. The
    # positive x-axis is 90 deg clockwise from the y-axis and parallel to
    # horizontal (e.g., if the y-axis is south, the x-axis is west); the
    # positive z-axis is normal to the x and y axes, pointed upward.

    # Calculate sun position (xp, yp, zp) in tracker coordinate system using
    # [1] Eq 4.

    cos_axis_azimuth = cosd(axis_azimuth)
    sin_axis_azimuth = sind(axis_azimuth)
    cos_axis_tilt = cosd(axis_tilt)
    sin_axis_tilt = sind(axis_tilt)
    xp = x*cos_axis_azimuth - y*sin_axis_azimuth
    yp = (x*cos_axis_tilt*sin_axis_azimuth
          + y*cos_axis_tilt*cos_axis_azimuth
          - z*sin_axis_tilt)
    zp = (x*sin_axis_tilt*sin_axis_azimuth
          + y*sin_axis_tilt*cos_axis_azimuth
          + z*cos_axis_tilt)

    # The ideal tracking angle wid is the rotation to place the sun position
    # vector (xp, yp, zp) in the (y, z) plane, which is normal to the panel and
    # contains the axis of rotation.  wid = 0 indicates that the panel is
    # horizontal. Here, our convention is that a clockwise rotation is
    # positive, to view rotation angles in the same frame of reference as
    # azimuth. For example, for a system with tracking axis oriented south, a
    # rotation toward the east is negative, and a rotation to the west is
    # positive. This is a right-handed rotation around the tracker y-axis.

    # Calculate angle from x-y plane to projection of sun vector onto x-z plane
    # using [1] Eq. 5.

    wid = np.degrees(np.arctan2(xp, zp))

    # filter for sun above panel horizon
    zen_gt_90 = apparent_zenith > 90
    wid[zen_gt_90] = np.nan

    # Account for backtracking
    if backtrack:
        # distance between rows in terms of rack lengths relative to cross-axis
        # tilt
        axes_distance = 1/(gcr * cosd(cross_axis_tilt))

        # NOTE: account for rare angles below array, see GH 824
        temp = np.abs(axes_distance * cosd(wid - cross_axis_tilt))

        # backtrack angle using [1], Eq. 14
        with np.errstate(invalid='ignore'):
            wc = np.degrees(-np.sign(wid)*np.arccos(temp))

        # NOTE: in the middle of the day, arccos(temp) is out of range because
        # there's no row-to-row shade to avoid, & backtracking is unnecessary
        # [1], Eqs. 15-16
        with np.errstate(invalid='ignore'):
            tracker_theta = wid + np.where(temp < 1, wc, 0)
    else:
        tracker_theta = wid

    # NOTE: max_angle defined relative to zero-point rotation, not the
    # system-plane normal
    tracker_theta = np.clip(tracker_theta, -max_angle, max_angle)

    # Calculate panel normal vector in panel-oriented x, y, z coordinates.
    # y-axis is axis of tracker rotation. tracker_theta is a compass angle
    # (clockwise is positive) rather than a trigonometric angle.
    # NOTE: the *0 is a trick to preserve NaN values.
    panel_norm = np.array([sind(tracker_theta),
                           tracker_theta*0,
                           cosd(tracker_theta)])

    # sun position in vector format in panel-oriented x, y, z coordinates
    sun_vec = np.array([xp, yp, zp])

    # calculate angle-of-incidence on panel
    aoi = np.degrees(np.arccos(np.abs(np.sum(sun_vec*panel_norm, axis=0))))

    # Calculate panel tilt and azimuth in a coordinate system where the panel
    # tilt is the angle from horizontal, and the panel azimuth is the compass
    # angle (clockwise from north) to the projection of the panel's normal to
    # the earth's surface. These outputs are provided for convenience and
    # comparison with other PV software which use these angle conventions.

    # Project normal vector to earth surface. First rotate about x-axis by
    # angle -axis_tilt so that y-axis is also parallel to earth surface, then
    # project.

    # Calculate standard rotation matrix
    rot_x = np.array([[1, 0, 0],
                      [0, cosd(-axis_tilt), -sind(-axis_tilt)],
                      [0, sind(-axis_tilt), cosd(-axis_tilt)]])

    # panel_norm_earth contains the normal vector expressed in earth-surface
    # coordinates (z normal to surface, y aligned with tracker axis parallel to
    # earth)
    panel_norm_earth = np.dot(rot_x, panel_norm).T

    # projection to plane tangent to earth surface, in earth surface
    # coordinates
    projected_normal = np.array([panel_norm_earth[:, 0],
                                 panel_norm_earth[:, 1],
                                 panel_norm_earth[:, 2]*0]).T

    # calculate vector magnitudes
    projected_normal_mag = np.sqrt(np.nansum(projected_normal**2, axis=1))

    # renormalize the projected vector, avoid creating nan values.
    non_zeros = projected_normal_mag != 0
    projected_normal[non_zeros] = (projected_normal[non_zeros].T /
                                   projected_normal_mag[non_zeros]).T

    # calculation of surface_azimuth
    surface_azimuth = \
        np.degrees(np.arctan2(projected_normal[:, 1], projected_normal[:, 0]))

    # Rotate 0 reference from panel's x-axis to its y-axis and then back to
    # north.
    surface_azimuth = 90 - surface_azimuth + axis_azimuth

    # Map azimuth into [0,360) domain.
    with np.errstate(invalid='ignore'):
        surface_azimuth = surface_azimuth % 360

    # Calculate surface_tilt
    dotproduct = (panel_norm_earth * projected_normal).sum(axis=1)
    surface_tilt = 90 - np.degrees(np.arccos(dotproduct))

    # Bundle DataFrame for return values and filter for sun below horizon.
    out = {'tracker_theta': tracker_theta, 'aoi': aoi,
           'surface_tilt': surface_tilt, 'surface_azimuth': surface_azimuth}
    if index is not None:
        out = pd.DataFrame(out, index=index)
        out = out[['tracker_theta', 'aoi', 'surface_azimuth', 'surface_tilt']]
        out[zen_gt_90] = np.nan
    else:
        out = {k: np.where(zen_gt_90, np.nan, v) for k, v in out.items()}

    return out


def calc_axis_tilt(slope_azimuth, slope_tilt, axis_azimuth):
    """
    Calculate tracker axis tilt in the global reference frame when on a sloped
    plane.

    Parameters
    ----------
    slope_azimuth : float
        direction of normal to slope on horizontal [degrees]
    slope_tilt : float
        tilt of normal to slope relative to vertical [degrees]
    axis_azimuth : float
        direction of tracker axes on horizontal [degrees]

    Returns
    -------
    axis_tilt : float
        tilt of tracker [degrees]

    See also
    --------
    pvlib.tracking.singleaxis
    pvlib.tracking.calc_cross_axis_tilt

    Notes
    -----
    See [1]_ for derivation of equations.

    References
    ----------
    .. [1] Kevin Anderson and Mark Mikofski, "Slope-Aware Backtracking for
       Single-Axis Trackers", Technical Report NREL/TP-5K00-76626, July 2020.
       https://www.nrel.gov/docs/fy20osti/76626.pdf
    """
    delta_gamma = axis_azimuth - slope_azimuth
    # equations 18-19
    tan_axis_tilt = cosd(delta_gamma) * tand(slope_tilt)
    return np.degrees(np.arctan(tan_axis_tilt))


def _calc_tracker_norm(ba, bg, dg):
    """
    Calculate tracker normal, v, cross product of tracker axis and unit normal,
    N, to the system slope plane.

    Parameters
    ----------
    ba : float
        axis tilt [degrees]
    bg : float
        ground tilt [degrees]
    dg : float
        delta gamma, difference between axis and ground azimuths [degrees]

    Returns
    -------
    vector : tuple
        vx, vy, vz
    """
    cos_ba = cosd(ba)
    cos_bg = cosd(bg)
    sin_bg = sind(bg)
    sin_dg = sind(dg)
    vx = sin_dg * cos_ba * cos_bg
    vy = sind(ba)*sin_bg + cosd(dg)*cos_ba*cos_bg
    vz = -sin_dg*sin_bg*cos_ba
    return vx, vy, vz


def _calc_beta_c(v, dg, ba):
    """
    Calculate the cross-axis tilt angle.

    Parameters
    ----------
    v : tuple
        tracker normal
    dg : float
        delta gamma, difference between axis and ground azimuths [degrees]
    ba : float
        axis tilt [degrees]

    Returns
    -------
    beta_c : float
        cross-axis tilt angle [radians]
    """
    vnorm = np.sqrt(np.dot(v, v))
    beta_c = np.arcsin(
        ((v[0]*cosd(dg) - v[1]*sind(dg)) * sind(ba) + v[2]*cosd(ba)) / vnorm)
    return beta_c


def calc_cross_axis_tilt(
        slope_azimuth, slope_tilt, axis_azimuth, axis_tilt):
    """
    Calculate the angle, relative to horizontal, of the line formed by the
    intersection between the slope containing the tracker axes and a plane
    perpendicular to the tracker axes.

    Use the cross-axis tilt to avoid row-to-row shade when backtracking on a
    slope not parallel with the axis azimuth. Cross-axis tilt should be
    specified using a right-handed convention. For example, trackers with axis
    azimuth of 180 degrees (heading south) will have a negative cross-axis tilt
    if the tracker axes plane slopes down to the east and positive cross-axis
    tilt if the tracker axes plane slopes up to the east.

    Parameters
    ----------
    slope_azimuth : float
        direction of the normal to the slope containing the tracker axes, when
        projected on the horizontal [degrees]
    slope_tilt : float
        angle of the slope containing the tracker axes, relative to horizontal
        [degrees]
    axis_azimuth : float
        direction of tracker axes projected on the horizontal [degrees]
    axis_tilt : float
        tilt of trackers relative to horizontal [degrees]

    Returns
    -------
    cross_axis_tilt : float
        angle, relative to horizontal, of the line formed by the intersection
        between the slope containing the tracker axes and a plane perpendicular
        to the tracker axes [degrees]

    See also
    --------
    pvlib.tracking.singleaxis
    pvlib.tracking.calc_axis_tilt

    Notes
    -----
    See [1]_ for derivation of equations.

    References
    ----------
    .. [1] Kevin Anderson and Mark Mikofski, "Slope-Aware Backtracking for
       Single-Axis Trackers", Technical Report NREL/TP-5K00-76626, July 2020.
       https://www.nrel.gov/docs/fy20osti/76626.pdf
    """
    # delta-gamma, difference between axis and slope azimuths
    delta_gamma = axis_azimuth - slope_azimuth
    # equation 22
    v = _calc_tracker_norm(axis_tilt, slope_tilt, delta_gamma)
    # equation 26
    beta_c = _calc_beta_c(v, delta_gamma, axis_tilt)
    return np.degrees(beta_c)<|MERGE_RESOLUTION|>--- conflicted
+++ resolved
@@ -1,13 +1,8 @@
 import numpy as np
 import pandas as pd
 
-<<<<<<< HEAD
-from pvlib.tools import cosd, sind
+from pvlib.tools import cosd, sind, tand
 from pvlib.pvsystem import _parse_localized_attributes
-=======
-from pvlib.tools import cosd, sind, tand
-from pvlib.pvsystem import _combine_localized_attributes
->>>>>>> 766b0cab
 from pvlib.pvsystem import PVSystem
 from pvlib.location import Location
 from pvlib import irradiance, atmosphere
@@ -49,10 +44,6 @@
         between the tracking axes has a gcr of 2/6=0.333. If gcr is not
         provided, a gcr of 2/7 is default. gcr must be <=1.
 
-<<<<<<< HEAD
-    **kwargs
-        Passed to PVSystem
-=======
     cross_axis_tilt : float, default 0.0
         The angle, relative to horizontal, of the line formed by the
         intersection between the slope containing the tracker axes and a plane
@@ -64,12 +55,14 @@
         :func:`~pvlib.tracking.calc_cross_axis_tilt` to calculate
         `cross_axis_tilt`. [degrees]
 
+    **kwargs
+        Passed to PVSystem
+
     See also
     --------
     pvlib.tracking.singleaxis
     pvlib.tracking.calc_axis_tilt
     pvlib.tracking.calc_cross_axis_tilt
->>>>>>> 766b0cab
     """
 
     def __init__(self, axis_tilt=0, axis_azimuth=0, max_angle=90,
