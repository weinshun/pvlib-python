"""
The ``temperature`` module contains functions for modeling temperature of
PV modules and cells.
"""

import numpy as np


TEMPERATURE_MODEL_PARAMETERS = {
    'sapm': {
        'open_rack_glass_glass': {'a': -3.47, 'b': -.0594, 'deltaT': 3},
        'close_mount_glass_glass': {'a': -2.98, 'b': -.0471, 'deltaT': 1},
        'open_rack_glass_polymer': {'a': -3.56, 'b': -.0750, 'deltaT': 3},
        'insulated_back_glass_polymer': {'a': -2.81, 'b': -.0455, 'deltaT': 0},
    },
    'pvsyst': {'freestanding': {'u_c': 29.0, 'u_v': 0},
               'insulated': {'u_c': 15.0, 'u_v': 0}}
}


def _temperature_model_params(model, parameter_set):
    try:
        params = TEMPERATURE_MODEL_PARAMETERS[model]
        return params[parameter_set]
    except KeyError:
        msg = ('{} is not a named set of parameters for the {} cell'
               ' temperature model.'
               ' See pvlib.temperature.TEMPERATURE_MODEL_PARAMETERS'
               ' for names'.format(parameter_set, model))
        raise KeyError(msg)


def sapm_cell(poa_global, temp_air, wind_speed, a, b, deltaT,
              irrad_ref=1000):
    r'''
    Calculate cell temperature per the Sandia PV Array Performance Model [1].

    Parameters
    ----------
    poa_global : numeric
        Total incident irradiance [W/m^2].

    temp_air : numeric
        Ambient dry bulb temperature [C].

    wind_speed : numeric
        Wind speed at a height of 10 meters [m/s].

    a : float
        Parameter :math:`a` in :eq:`sapm1`.

    b : float
        Parameter :math:`b` in :eq:`sapm1`.

    deltaT : float
        Parameter :math:`\Delta T` in :eq:`sapm2` [C].

    irrad_ref : float, default 1000
        Reference irradiance, parameter :math:`E_{0}` in
        :eq:`sapm2` [W/m^2].

    Returns
    -------
    numeric, values in degrees C.

    Notes
    -----
    The model for cell temperature :math:`T_{C}` is given by a pair of
    equations (Eq. 11 and 12 in [1]).

    .. math::
       :label: sapm1

       T_{m} = E \times \exp (a + b \times WS) + T_{a}

    .. math::
       :label: sapm2

       T_{C} = T_{m} + \frac{E}{E_{0}} \Delta T

    The module back surface temperature :math:`T_{m}` is implemented in
<<<<<<< HEAD
    :py:func:`~pvlib.temperature.sapm_module`.
=======
    ``temperature.sapm_module``.
>>>>>>> 62ed9dcc

    Inputs to the model are plane-of-array irradiance :math:`E` (W/m2) and
    ambient air temperature :math:`T_{a}` (C). Model parameters depend both on
    the module construction and its mounting. Parameter sets are provided in
    [1] for representative modules and mounting, and are coded for convenience
<<<<<<< HEAD
    in ``pvlib.temperature.TEMPERATURE_MODEL_PARAMETERS``.
=======
    in ``temperature.TEMPERATURE_MODEL_PARAMETERS``.
>>>>>>> 62ed9dcc

    +---------------+----------------+-------+---------+---------------------+
    | Module        | Mounting       | a     | b       | :math:`\Delta T [C]`|
    +===============+================+=======+=========+=====================+
    | glass/glass   | open rack      | -3.47 | -0.0594 | 3                   |
    +---------------+----------------+-------+---------+---------------------+
    | glass/glass   | close roof     | -2.98 | -0.0471 | 1                   |
    +---------------+----------------+-------+---------+---------------------+
    | glass/polymer | open rack      | -3.56 | -0.075  | 3                   |
    +---------------+----------------+-------+---------+---------------------+
    | glass/polymer | insulated back | -2.81 | -0.0455 | 0                   |
    +---------------+----------------+-------+---------+---------------------+

    References
    ----------
    [1] King, D. et al, 2004, "Sandia Photovoltaic Array Performance
    Model", SAND Report 3535, Sandia National Laboratories, Albuquerque,
    NM.

    Examples
    --------
    >>> from pvlib.temperature import sapm_cell, TEMPERATURE_MODEL_PARAMETERS
    >>> params = TEMPERATURE_MODEL_PARAMETERS['sapm']['open_rack_glass_glass']
    >>> sapm_cell(1000, 10, 0, **params)
    44.11703066106086
    '''
    module_temperature = sapm_module(poa_global, temp_air, wind_speed,
                                     a, b)
    return module_temperature + (poa_global / irrad_ref) * deltaT


def sapm_module(poa_global, temp_air, wind_speed, a, b):
    r'''
    Calculate module back surface temperature per the Sandia PV Array
    Performance Model [1].

    Parameters
    ----------
    poa_global : numeric
        Total incident irradiance [W/m^2].

    temp_air : numeric
        Ambient dry bulb temperature [C].

    wind_speed : numeric
        Wind speed at a height of 10 meters [m/s].

    a : float
        Parameter :math:`a` in :eq:`sapm1mod`.

    b : float
        Parameter :math:`b` in :eq:`sapm1mod`.

    Returns
    -------
    numeric, values in degrees C.

    Notes
    -----
    The model for module temperature :math:`T_{m}` is given by Eq. 11 in [1].

    .. math::
       :label: sapm1mod

       T_{m} = E \times \exp (a + b \times WS) + T_{a}

    Inputs to the model are plane-of-array irradiance :math:`E` (W/m2) and
    ambient air temperature :math:`T_{a}` (C). Model outputs are surface
    temperature at the back of the module :math:`T_{m}` and cell temperature
    :math:`T_{C}`. Model parameters depend both on the module construction and
    its mounting. Parameter sets are provided in [1] for representative modules
    and mounting, and are coded for convenience in
    ``temperature.TEMPERATURE_MODEL_PARAMETERS``.

    +---------------+----------------+-------+---------+---------------------+
    | Module        | Mounting       | a     | b       | :math:`\Delta T [C]`|
    +===============+================+=======+=========+=====================+
    | glass/glass   | open rack      | -3.47 | -0.0594 | 3                   |
    +---------------+----------------+-------+---------+---------------------+
    | glass/glass   | close roof     | -2.98 | -0.0471 | 1                   |
    +---------------+----------------+-------+---------+---------------------+
    | glass/polymer | open rack      | -3.56 | -0.075  | 3                   |
    +---------------+----------------+-------+---------+---------------------+
    | glass/polymer | insulated back | -2.81 | -0.0455 | 0                   |
    +---------------+----------------+-------+---------+---------------------+

    References
    ----------
    [1] King, D. et al, 2004, "Sandia Photovoltaic Array Performance
    Model", SAND Report 3535, Sandia National Laboratories, Albuquerque,
    NM.

    '''
    return poa_global * np.exp(a + b * wind_speed) + temp_air


def pvsyst_cell(poa_global, temp_air, wind_speed=1.0, u_c=29.0, u_v=0.0,
                eta_m=0.1, alpha_absorption=0.9):
    r"""
    Calculate cell temperature using an empirical heat loss factor model
    as implemented in PVsyst.

    Parameters
    ----------
    poa_global : numeric
        Total incident irradiance [W/m^2].

    temp_air : numeric
        Ambient dry bulb temperature [C].

    wind_speed : numeric, default 1.0
        Wind speed in m/s measured at the same height for which the wind loss
        factor was determined.  The default value 1.0 m/2 is the wind
        speed at module height used to determine NOCT. [m/s]

    u_c : float, default 29.0
        Combined heat loss factor coefficient. The default value is
        representative of freestanding modules with the rear surfaces exposed
        to open air (e.g., rack mounted). Parameter :math:`U_{c}` in
        :eq:`pvsyst` [W/(m^2 C)].

    u_v : float, default 0.0
        Combined heat loss factor influenced by wind. Parameter :math:`U_{v}`
        in :eq:`pvsyst` [(W/m^2 C)(m/s)].

    eta_m : numeric, default 0.1
        Module external efficiency as a fraction, i.e., DC power / poa_global.
        Parameter :math:`\eta_{m}` in :eq:`pvsyst`.

    alpha_absorption : numeric, default 0.9
        Absorption coefficient. Parameter :math:`\alpha` in :eq:`pvsyst`.

    Returns
    -------
    numeric, values in degrees Celsius

    Notes
    -----
    The Pvsyst model for cell temperature :math:`T_{C}` is given by

    .. math::
       :label: pvsyst

        T_{C} = T_{a} + \frac{\alpha E (1 - \eta_{m})}{U_{c} + U_{v} \times WS}

    Inputs to the model are plane-of-array irradiance :math:`E` (W/m2), ambient
    air temperature :math:`T_{a}` (C) and wind speed :math:`WS` (m/s). Model
    output is cell temperature :math:`T_{C}`. Model parameters depend both on
    the module construction and its mounting. Parameters are provided in
    [1] for open (freestanding) and close (insulated) mounting configurations,
    , and are coded for convenience in
    ``temperature.TEMPERATURE_MODEL_PARAMETERS``. The heat loss factors
    provided represent the combined effect of convection, radiation and
    conduction, and their values are experimentally determined.

    +--------------+---------------+---------------+
    | Mounting     | :math:`U_{c}` | :math:`U_{v}` |
    +==============+===============+===============+
    | freestanding | 29.0          | 0.0           |
    +--------------+---------------+---------------+
    | insulated    | 15.0          | 0.0           |
    +--------------+---------------+---------------+

    References
    ----------
    [1]"PVsyst 6 Help", Files.pvsyst.com, 2018. [Online]. Available:
    http://files.pvsyst.com/help/index.html. [Accessed: 10- Dec- 2018].

    [2] Faiman, D. (2008). "Assessing the outdoor operating temperature of
    photovoltaic modules." Progress in Photovoltaics 16(4): 307-315.

    Examples
    --------
    >>> from pvlib.temperature import pvsyst_cell, TEMPERATURE_MODEL_PARAMETERS
    >>> params = TEMPERATURE_MODEL_PARAMETERS['pvsyst']['freestanding']
    >>> pvsyst_cell(1000, 10, **params)
    37.93103448275862
    """

    total_loss_factor = u_c + u_v * wind_speed
    heat_input = poa_global * alpha_absorption * (1 - eta_m)
    temp_difference = heat_input / total_loss_factor
    return temp_air + temp_difference<|MERGE_RESOLUTION|>--- conflicted
+++ resolved
@@ -79,21 +79,13 @@
        T_{C} = T_{m} + \frac{E}{E_{0}} \Delta T
 
     The module back surface temperature :math:`T_{m}` is implemented in
-<<<<<<< HEAD
     :py:func:`~pvlib.temperature.sapm_module`.
-=======
-    ``temperature.sapm_module``.
->>>>>>> 62ed9dcc
 
     Inputs to the model are plane-of-array irradiance :math:`E` (W/m2) and
     ambient air temperature :math:`T_{a}` (C). Model parameters depend both on
     the module construction and its mounting. Parameter sets are provided in
     [1] for representative modules and mounting, and are coded for convenience
-<<<<<<< HEAD
     in ``pvlib.temperature.TEMPERATURE_MODEL_PARAMETERS``.
-=======
-    in ``temperature.TEMPERATURE_MODEL_PARAMETERS``.
->>>>>>> 62ed9dcc
 
     +---------------+----------------+-------+---------+---------------------+
     | Module        | Mounting       | a     | b       | :math:`\Delta T [C]`|
