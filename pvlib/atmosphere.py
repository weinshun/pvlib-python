"""
The ``atmosphere`` module contains methods to calculate relative and
absolute airmass and to determine pressure from altitude or vice versa.
"""

from __future__ import division

import numpy as np

APPARENT_ZENITH_MODELS = ('simple', 'kasten1966', 'kastenyoung1989',
                          'gueymard1993', 'pickering2002')
TRUE_ZENITH_MODELS = ('youngirvine1967', 'young1994')
AIRMASS_MODELS = APPARENT_ZENITH_MODELS + TRUE_ZENITH_MODELS


def pres2alt(pressure):
    '''
    Determine altitude from site pressure.

    Parameters
    ----------
    pressure : scalar or Series
        Atmospheric pressure (Pascals)

    Returns
    -------
    altitude : scalar or Series
        Altitude in meters above sea level

    Notes
    ------
    The following assumptions are made

    ============================   ================
    Parameter                      Value
    ============================   ================
    Base pressure                  101325 Pa
    Temperature at zero altitude   288.15 K
    Gravitational acceleration     9.80665 m/s^2
    Lapse rate                     -6.5E-3 K/m
    Gas constant for air           287.053 J/(kgK)
    Relative Humidity              0%
    ============================   ================

    References
    -----------

    "A Quick Derivation relating altitude to air pressure" from Portland
    State Aerospace Society, Version 1.03, 12/22/2004.
    '''

    alt = 44331.5 - 4946.62 * pressure ** (0.190263)
    return alt


def alt2pres(altitude):
    '''
    Determine site pressure from altitude.

    Parameters
    ----------
    Altitude : scalar or Series
        Altitude in meters above sea level

    Returns
    -------
    Pressure : scalar or Series
        Atmospheric pressure (Pascals)

    Notes
    ------
    The following assumptions are made

    ============================   ================
    Parameter                      Value
    ============================   ================
    Base pressure                  101325 Pa
    Temperature at zero altitude   288.15 K
    Gravitational acceleration     9.80665 m/s^2
    Lapse rate                     -6.5E-3 K/m
    Gas constant for air           287.053 J/(kgK)
    Relative Humidity              0%
    ============================   ================

    References
    -----------

    "A Quick Derivation relating altitude to air pressure" from Portland
    State Aerospace Society, Version 1.03, 12/22/2004.
    '''

    press = 100 * ((44331.514 - altitude) / 11880.516) ** (1 / 0.1902632)

    return press


def absoluteairmass(airmass_relative, pressure=101325.):
    '''
    Determine absolute (pressure corrected) airmass from relative
    airmass and pressure

    Gives the airmass for locations not at sea-level (i.e. not at
    standard pressure). The input argument "AMrelative" is the relative
    airmass. The input argument "pressure" is the pressure (in Pascals)
    at the location of interest and must be greater than 0. The
    calculation for absolute airmass is

    .. math::
        absolute airmass = (relative airmass)*pressure/101325

    Parameters
    ----------

    airmass_relative : scalar or Series
        The airmass at sea-level.

    pressure : scalar or Series
        The site pressure in Pascal.

    Returns
    -------
    scalar or Series
        Absolute (pressure corrected) airmass

    References
    ----------
    [1] C. Gueymard, "Critical analysis and performance assessment of
    clear sky solar irradiance models using theoretical and measured
    data," Solar Energy, vol. 51, pp. 121-138, 1993.

    '''

    airmass_absolute = airmass_relative * pressure / 101325.

    return airmass_absolute


def relativeairmass(zenith, model='kastenyoung1989'):
    '''
    Gives the relative (not pressure-corrected) airmass.

    Gives the airmass at sea-level when given a sun zenith angle (in
    degrees). The ``model`` variable allows selection of different
    airmass models (described below). If ``model`` is not included or is
    not valid, the default model is 'kastenyoung1989'.

    Parameters
    ----------

    zenith : float or Series
        Zenith angle of the sun in degrees. Note that some models use
        the apparent (refraction corrected) zenith angle, and some
        models use the true (not refraction-corrected) zenith angle. See
        model descriptions to determine which type of zenith angle is
        required. Apparent zenith angles must be calculated at sea level.

    model : String
        Available models include the following:

        * 'simple' - secant(apparent zenith angle) -
          Note that this gives -inf at zenith=90
        * 'kasten1966' - See reference [1] -
          requires apparent sun zenith
        * 'youngirvine1967' - See reference [2] -
          requires true sun zenith
        * 'kastenyoung1989' - See reference [3] -
          requires apparent sun zenith
        * 'gueymard1993' - See reference [4] -
          requires apparent sun zenith
        * 'young1994' - See reference [5] -
          requries true sun zenith
        * 'pickering2002' - See reference [6] -
          requires apparent sun zenith

    Returns
    -------
    airmass_relative : float or Series
        Relative airmass at sea level.  Will return NaN values for any
        zenith angle greater than 90 degrees.

    References
    ----------

    [1] Fritz Kasten. "A New Table and Approximation Formula for the
    Relative Optical Air Mass". Technical Report 136, Hanover, N.H.:
    U.S. Army Material Command, CRREL.

    [2] A. T. Young and W. M. Irvine, "Multicolor Photoelectric
    Photometry of the Brighter Planets," The Astronomical Journal, vol.
    72, pp. 945-950, 1967.

    [3] Fritz Kasten and Andrew Young. "Revised optical air mass tables
    and approximation formula". Applied Optics 28:4735-4738

    [4] C. Gueymard, "Critical analysis and performance assessment of
    clear sky solar irradiance models using theoretical and measured
    data," Solar Energy, vol. 51, pp. 121-138, 1993.

    [5] A. T. Young, "AIR-MASS AND REFRACTION," Applied Optics, vol. 33,
    pp. 1108-1110, Feb 1994.

    [6] Keith A. Pickering. "The Ancient Star Catalog". DIO 12:1, 20,

    [7] Matthew J. Reno, Clifford W. Hansen and Joshua S. Stein, "Global
    Horizontal Irradiance Clear Sky Models: Implementation and Analysis"
    Sandia Report, (2012).
    '''

    z = zenith
    zenith_rad = np.radians(z)

    model = model.lower()

    if 'kastenyoung1989' == model:
        am = (1.0 / (np.cos(zenith_rad) +
              0.50572*(((6.07995 + (90 - z)) ** - 1.6364))))
    elif 'kasten1966' == model:
        am = 1.0 / (np.cos(zenith_rad) + 0.15*((93.885 - z) ** - 1.253))
    elif 'simple' == model:
        am = 1.0 / np.cos(zenith_rad)
    elif 'pickering2002' == model:
        am = (1.0 / (np.sin(np.radians(90 - z +
              244.0 / (165 + 47.0 * (90 - z) ** 1.1)))))
    elif 'youngirvine1967' == model:
        am = ((1.0 / np.cos(zenith_rad)) *
              (1 - 0.0012*((1.0 / np.cos(zenith_rad)) ** 2) - 1))
    elif 'young1994' == model:
        am = ((1.002432*((np.cos(zenith_rad)) ** 2) +
              0.148386*(np.cos(zenith_rad)) + 0.0096467) /
              (np.cos(zenith_rad) ** 3 +
              0.149864*(np.cos(zenith_rad) ** 2) +
              0.0102963*(np.cos(zenith_rad)) + 0.000303978))
    elif 'gueymard1993' == model:
        am = (1.0 / (np.cos(zenith_rad) +
              0.00176759*(z)*((94.37515 - z) ** - 1.21563)))
    else:
        raise ValueError('%s is not a valid model for relativeairmass', model)

    try:
        am[z > 90] = np.nan
    except TypeError:
        am = np.nan if z > 90 else am

    return am


<<<<<<< HEAD
def transmittance(cloud_prct):
    '''
    Calculates transmittance.

    Based on observations by Liu and Jordan, 1960 as well as
    Gates 1980.

    Parameters
    ----------
    cloud_prct: float or int
        Percentage of clouds covering the sky.

    Returns
    -------
    value: float
        Shortwave radiation transmittance.

    References
    ----------
    [1] Campbell, G. S., J. M. Norman (1998) An Introduction to
    Environmental Biophysics. 2nd Ed. New York: Springer.

    [2] Gates, D. M. (1980) Biophysical Ecology. New York: Springer Verlag.

    [3] Liu, B. Y., R. C. Jordan, (1960). "The interrelationship and
    characteristic distribution of direct, diffuse, and total solar
    radiation".  Solar Energy 4:1-19
    '''

    return ((100.0 - cloud_prct) / 100.0) * 0.75
=======
def gueymard94_pw(temp_air, relative_humidity):
    r"""
    Calculates precipitable water (cm) from ambient air temperature (C)
    and relatively humidity (%) using an empirical model. The
    accuracy of this method is approximately 20% for moderate PW (1-3
    cm) and less accurate otherwise.

    The model was developed by expanding Eq. 1 in [2]_:

    .. math::

           w = 0.1 H_v \rho_v

    using Eq. 2 in [2]_

    .. math::

           \rho_v = 216.7 R_H e_s /T

    :math:`H_v` is the apparant water vapor scale height (km). The
    expression for :math:`H_v` is Eq. 4 in [2]_:

    .. math::

           H_v = 0.4976 + 1.5265*T/273.15 + \exp(13.6897*T/273.15 - 14.9188*(T/273.15)^3)

    :math:`\rho_v` is the surface water vapor density (g/m^3). In the
    expression :math:`\rho_v`, :math:`e_s` is the saturation water vapor
    pressure (millibar). The
    expression for :math:`e_s` is Eq. 1 in [3]_

    .. math::

          e_s = \exp(22.330 - 49.140*(100/T) - 10.922*(100/T)^2 - 0.39015*T/100)

    Parameters
    ----------
    temp_air : array-like
        ambient air temperature at the surface (C)
    relative_humidity : array-like
        relative humidity at the surface (%)

    Returns
    -------
    pw : array-like
        precipitable water (cm)

    References
    ----------
    .. [1] W. M. Keogh and A. W. Blakers, Accurate Measurement, Using Natural
       Sunlight, of Silicon Solar Cells, Prog. in Photovoltaics: Res.
       and Appl. 2004, vol 12, pp. 1-19 (DOI: 10.1002/pip.517)

    .. [2] C. Gueymard, Analysis of Monthly Average Atmospheric Precipitable
       Water and Turbidity in Canada and Northern United States,
       Solar Energy vol 53(1), pp. 57-71, 1994.

    .. [3] C. Gueymard, Assessment of the Accuracy and Computing Speed of
       simplified saturation vapor equations using a new reference
       dataset, J. of Applied Meteorology 1993, vol. 32(7), pp.
       1294-1300.
    """

    T = temp_air + 273.15  # Convert to Kelvin
    RH = relative_humidity

    theta = T / 273.15

    # Eq. 1 from Keogh and Blakers
    pw = (
        0.1 *
        (0.4976 + 1.5265*theta + np.exp(13.6897*theta - 14.9188*(theta)**3)) *
        (216.7*RH/(100*T)*np.exp(22.330 - 49.140*(100/T) -
         10.922*(100/T)**2 - 0.39015*T/100)))

    pw = np.maximum(pw, 0.1)

    return pw


def first_solar_spectral_correction(pw, airmass_absolute, module_type=None,
                                    coefficients=None):
    r"""
    Spectral mismatch modifier based on precipitable water and absolute
    (pressure corrected) airmass.

    Estimates a spectral mismatch modifier M representing the effect on
    module short circuit current of variation in the spectral
    irradiance. M is estimated from absolute (pressure currected) air
    mass, AMa, and precipitable water, Pwat, using the following
    function:

    .. math::

        M = c_1 + c_2*AMa  + c_3*Pwat  + c_4*AMa^.5
            + c_5*Pwat^.5 + c_6*AMa/Pwat

    Default coefficients are determined for several cell types with
    known quantum efficiency curves, by using the Simple Model of the
    Atmospheric Radiative Transfer of Sunshine (SMARTS) [1]_. Using
    SMARTS, spectrums are simulated with all combinations of AMa and
    Pwat where:

       * 0.5 cm <= Pwat <= 5 cm
       * 0.8 <= AMa <= 4.75 (Pressure of 800 mbar and 1.01 <= AM <= 6)
       * Spectral range is limited to that of CMP11 (280 nm to 2800 nm)
       * spectrum simulated on a plane normal to the sun
       * All other parameters fixed at G173 standard

    From these simulated spectra, M is calculated using the known
    quantum efficiency curves. Multiple linear regression is then
    applied to fit Eq. 1 to determine the coefficients for each module.

    Based on the PVLIB Matlab function ``pvl_FSspeccorr`` by Mitchell
    Lee and Alex Panchula, at First Solar, 2015.

    Parameters
    ----------
    pw : array-like
        atmospheric precipitable water (cm).

    airmass_absolute :
        absolute (pressure corrected) airmass.

    module_type : None or string
        a string specifying a cell type. Can be lower or upper case
        letters. Admits values of 'cdte', 'monosi', 'xsi', 'multisi',
        'polysi'. If provided, this input selects coefficients for the
        following default modules:

            * 'cdte' - First Solar Series 4-2 CdTe modules.
            * 'monosi', 'xsi' - First Solar TetraSun modules.
            * 'multisi', 'polysi' - multi-crystalline silicon modules.

        The module used to calculate the spectral correction
        coefficients corresponds to the Mult-crystalline silicon
        Manufacturer 2 Model C from [2]_.

    coefficients : array-like
        allows for entry of user defined spectral correction
        coefficients. Coefficients must be of length 6. Derivation of
        coefficients requires use of SMARTS and PV module quantum
        efficiency curve. Useful for modeling PV module types which are
        not included as defaults, or to fine tune the spectral
        correction to a particular mono-Si, multi-Si, or CdTe PV module.
        Note that the parameters for modules with very similar QE should
        be similar, in most cases limiting the need for module specific
        coefficients.

    Returns
    -------
    modifier: array-like
        spectral mismatch factor (unitless) which is can be multiplied
        with broadband irradiance reaching a module's cells to estimate
        effective irradiance, i.e., the irradiance that is converted to
        electrical current.

    References
    ----------
    .. [1] Gueymard, Christian. SMARTS2: a simple model of the atmospheric
       radiative transfer of sunshine: algorithms and performance
       assessment. Cocoa, FL: Florida Solar Energy Center, 1995.

    .. [2] Marion, William F., et al. User's Manual for Data for Validating
       Models for PV Module Performance. National Renewable Energy
       Laboratory, 2014. http://www.nrel.gov/docs/fy14osti/61610.pdf
    """

    _coefficients = {}
    _coefficients['cdte'] = (
        0.87102, -0.040543, -0.00929202, 0.10052, 0.073062, -0.0034187)
    _coefficients['monosi'] = (
        0.86588, -0.021637, -0.0030218, 0.12081, 0.017514, -0.0012610)
    _coefficients['xsi'] = _coefficients['monosi']
    _coefficients['polysi'] = (
        0.84674, -0.028568, -0.0051832, 0.13669, 0.029234, -0.0014207)
    _coefficients['multisi'] = _coefficients['polysi']

    if module_type is not None and coefficients is None:
        coefficients = _coefficients[module_type.lower()]
    elif module_type is None and coefficients is not None:
        pass
    else:
        raise TypeError('ambiguous input, must supply only 1 of ' +
                        'module_type and coefficients')

    # Evaluate Spectral Shift
    coeff = coefficients
    AMa = airmass_absolute
    modifier = (
        coeff[0] + coeff[1]*AMa  + coeff[2]*pw  + coeff[3]*np.sqrt(AMa) +
        + coeff[4]*np.sqrt(pw) + coeff[5]*AMa/pw)

    return modifier
>>>>>>> a6ecb75a
<|MERGE_RESOLUTION|>--- conflicted
+++ resolved
@@ -244,38 +244,6 @@
     return am
 
 
-<<<<<<< HEAD
-def transmittance(cloud_prct):
-    '''
-    Calculates transmittance.
-
-    Based on observations by Liu and Jordan, 1960 as well as
-    Gates 1980.
-
-    Parameters
-    ----------
-    cloud_prct: float or int
-        Percentage of clouds covering the sky.
-
-    Returns
-    -------
-    value: float
-        Shortwave radiation transmittance.
-
-    References
-    ----------
-    [1] Campbell, G. S., J. M. Norman (1998) An Introduction to
-    Environmental Biophysics. 2nd Ed. New York: Springer.
-
-    [2] Gates, D. M. (1980) Biophysical Ecology. New York: Springer Verlag.
-
-    [3] Liu, B. Y., R. C. Jordan, (1960). "The interrelationship and
-    characteristic distribution of direct, diffuse, and total solar
-    radiation".  Solar Energy 4:1-19
-    '''
-
-    return ((100.0 - cloud_prct) / 100.0) * 0.75
-=======
 def gueymard94_pw(temp_air, relative_humidity):
     r"""
     Calculates precipitable water (cm) from ambient air temperature (C)
@@ -470,4 +438,35 @@
         + coeff[4]*np.sqrt(pw) + coeff[5]*AMa/pw)
 
     return modifier
->>>>>>> a6ecb75a
+
+
+def transmittance(cloud_prct):
+    '''
+    Calculates transmittance.
+
+    Based on observations by Liu and Jordan, 1960 as well as
+    Gates 1980.
+
+    Parameters
+    ----------
+    cloud_prct: float or int
+        Percentage of clouds covering the sky.
+
+    Returns
+    -------
+    value: float
+        Shortwave radiation transmittance.
+
+    References
+    ----------
+    [1] Campbell, G. S., J. M. Norman (1998) An Introduction to
+    Environmental Biophysics. 2nd Ed. New York: Springer.
+
+    [2] Gates, D. M. (1980) Biophysical Ecology. New York: Springer Verlag.
+
+    [3] Liu, B. Y., R. C. Jordan, (1960). "The interrelationship and
+    characteristic distribution of direct, diffuse, and total solar
+    radiation".  Solar Energy 4:1-19
+    '''
+
+    return ((100.0 - cloud_prct) / 100.0) * 0.75