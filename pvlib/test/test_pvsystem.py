--- conflicted
+++ resolved
@@ -20,40 +20,9 @@
 
 from conftest import needs_numpy_1_10, requires_scipy
 
-<<<<<<< HEAD
-latitude = 32.2
-longitude = -111
-tus = Location(latitude, longitude, 'US/Arizona', 700, 'Tucson')
-times = pd.date_range(start=datetime.datetime(2014,1,1),
-                      end=datetime.datetime(2014,1,2), freq='1Min')
-ephem_data = solarposition.get_solarposition(times,
-                                             latitude=latitude,
-                                             longitude=longitude,
-                                             method='nrel_numpy')
-am = atmosphere.relativeairmass(ephem_data.apparent_zenith)
-irrad_data = clearsky.ineichen(ephem_data['apparent_zenith'], am,
-                               linke_turbidity=3)
-aoi = irradiance.aoi(0, 0, ephem_data['apparent_zenith'],
-                     ephem_data['azimuth'])
-
-
-meta = {'latitude': 37.8,
-        'longitude': -122.3,
-        'altitude': 10,
-        'Name': 'Oakland',
-        'State': 'CA',
-        'TZ': -8}
-
-pvlib_abspath = os.path.dirname(os.path.abspath(inspect.getfile(pvsystem)))
-
-
-def test_systemdef_tmy3():
-    from pvlib.iotools import tmy
-=======
 
 def test_systemdef_tmy3():
     pvlib_abspath = os.path.dirname(os.path.abspath(inspect.getfile(tmy)))
->>>>>>> 15c00eff
     tmy3_testfile = os.path.join(pvlib_abspath, 'data', '703165TY.csv')
     tmy3_data, tmy3_metadata = tmy.readtmy3(tmy3_testfile)
     expected = {'tz': -9.0,
@@ -70,16 +39,10 @@
 
 
 def test_systemdef_tmy2():
-<<<<<<< HEAD
-    from pvlib.iotools import tmy
-    tmy2_testfile = os.path.join(pvlib_abspath, 'data', '12839.tm2')
-    tmy2_data, tmy2_metadata = tmy.readtmy2(tmy2_testfile)
-=======
     pvlib_abspath = os.path.dirname(os.path.abspath(inspect.getfile(tmy)))
     tmy2_testfile = os.path.join(pvlib_abspath, 'data', '12839.tm2')
     tmy2_data, tmy2_metadata = tmy.readtmy2(tmy2_testfile)
 
->>>>>>> 15c00eff
     expected = {'tz': -5,
                 'albedo': 0.1,
                 'altitude': 2.0,
