import inspect
import os
from collections import OrderedDict

import numpy as np
import pandas as pd
import xlrd
import pytz

import os

import pytest
from numpy.testing import assert_almost_equal, assert_allclose
from pandas.util.testing import assert_frame_equal, assert_series_equal

from pvlib.location import Location
from pvlib import clearsky
from pvlib import solarposition
from pvlib import atmosphere
from pvlib import irradiance

from conftest import requires_scipy


def test_ineichen_series():
    tus = Location(32.2, -111, 'US/Arizona', 700)
    times = pd.date_range(start='2014-06-24', end='2014-06-25', freq='3h')
    times_localized = times.tz_localize(tus.tz)
    ephem_data = solarposition.get_solarposition(times_localized, tus.latitude,
                                                 tus.longitude)
    am = atmosphere.relativeairmass(ephem_data['apparent_zenith'])
    am = atmosphere.absoluteairmass(am, atmosphere.alt2pres(tus.altitude))
    expected = pd.DataFrame(np.
        array([[    0.        ,     0.        ,     0.        ],
               [    0.        ,     0.        ,     0.        ],
               [   91.12492792,   321.16092181,    51.17628184],
               [  716.46580533,   888.90147035,    99.5050056 ],
               [ 1053.42066043,   953.24925854,   116.32868969],
               [  863.54692781,   922.06124712,   106.95536561],
               [  271.06382274,   655.44925241,    73.05968071],
               [    0.        ,     0.        ,     0.        ],
               [    0.        ,     0.        ,     0.        ]]),
                            columns=['ghi', 'dni', 'dhi'],
                            index=times_localized)

    out = clearsky.ineichen(ephem_data['apparent_zenith'], am, 3)
    assert_frame_equal(expected, out)


def test_ineichen_scalar_input():
    expected = OrderedDict()
    expected['ghi'] = 1048.592893113678
    expected['dni'] = 942.2081860378344
    expected['dhi'] = 120.6989665520498

    out = clearsky.ineichen(10., 1., 3.)
    for k, v in expected.items():
        assert_allclose(expected[k], out[k])


def test_ineichen_nans():
    length = 4

    apparent_zenith = np.full(length, 10.)
    apparent_zenith[0] = np.nan

    linke_turbidity = np.full(length, 3.)
    linke_turbidity[1] = np.nan

    dni_extra = np.full(length, 1370.)
    dni_extra[2] = np.nan

    airmass_absolute = np.full(length, 1.)

    expected = OrderedDict()
    expected['ghi'] = np.full(length, np.nan)
    expected['dni'] = np.full(length, np.nan)
    expected['dhi'] = np.full(length, np.nan)

    expected['ghi'][length-1] = 1053.205472
    expected['dni'][length-1] = 946.352797
    expected['dhi'][length-1] = 121.2299

    out = clearsky.ineichen(apparent_zenith, airmass_absolute,
                            linke_turbidity, dni_extra=dni_extra)

    for k, v in expected.items():
        assert_allclose(expected[k], out[k])


def test_ineichen_arrays():
    expected = OrderedDict()

    expected['ghi'] = (np.
        array([[[ 1106.78342709,  1064.7691287 ,  1024.34972343],
                [  847.84529406,   815.66047425,   784.69741345],
                [  192.19092519,   184.89521884,   177.87646277]],

               [[  959.12310134,   775.2374976 ,   626.60692548],
                [  734.73092205,   593.86637713,   480.00875328],
                [  166.54997871,   134.61857872,   108.80915072]],

               [[ 1026.15144142,   696.85030591,   473.22483724],
                [  786.0776095 ,   533.81830453,   362.51125692],
                [  178.18932781,   121.00678573,    82.17463061]]]))

    expected['dni'] = (np.
        array([[[ 1024.58284359,   942.20818604,   861.11344424],
                [ 1024.58284359,   942.20818604,   861.11344424],
                [ 1024.58284359,   942.20818604,   861.11344424]],

               [[  687.61305142,   419.14891162,   255.50098235],
                [  687.61305142,   419.14891162,   255.50098235],
                [  687.61305142,   419.14891162,   255.50098235]],

               [[  458.62196014,   186.46177428,    75.80970012],
                [  458.62196014,   186.46177428,    75.80970012],
                [  458.62196014,   186.46177428,    75.80970012]]]))

    expected['dhi'] = (np.
            array([[[  82.20058349,  122.56094266,  163.23627919],
                    [  62.96930021,   93.88712907,  125.04624459],
                    [  14.27398153,   21.28248435,   28.34568241]],

                   [[ 271.51004993,  356.08858598,  371.10594313],
                    [ 207.988765  ,  272.77968255,  284.28364554],
                    [  47.14722539,   61.83413404,   64.44187075]],

                   [[ 567.52948128,  510.38853163,  397.41513712],
                    [ 434.75280544,  390.98029849,  304.4376574 ],
                    [  98.5504602 ,   88.62803842,   69.01041434]]]))

    apparent_zenith = np.linspace(0, 80, 3)
    airmass_absolute = np.linspace(1, 10, 3)
    linke_turbidity = np.linspace(2, 4, 3)

    apparent_zenith, airmass_absolute, linke_turbidity = \
        np.meshgrid(apparent_zenith, airmass_absolute, linke_turbidity)

    out = clearsky.ineichen(apparent_zenith, airmass_absolute, linke_turbidity)

    for k, v in expected.items():
        assert_allclose(expected[k], out[k])


def test_ineichen_dni_extra():
    expected = pd.DataFrame(
        np.array([[ 1053.20547182,   946.35279683,   121.22990042]]),
        columns=['ghi', 'dni', 'dhi'])

    out = clearsky.ineichen(10, 1, 3, dni_extra=pd.Series(1370))
    assert_frame_equal(expected, out)


def test_ineichen_altitude():
    expected = pd.DataFrame(
        np.array([[ 1145.64245696,   994.95377835,   165.80426215]]),
        columns=['ghi', 'dni', 'dhi'])

    out = clearsky.ineichen(10, 1, 3, altitude=pd.Series(2000))
    assert_frame_equal(expected, out)


@requires_scipy
def test_lookup_linke_turbidity():
    times = pd.date_range(start='2014-06-24', end='2014-06-25',
                          freq='12h', tz='America/Phoenix')
    # expect same value on 2014-06-24 0000 and 1200, and
    # diff value on 2014-06-25
    expected = pd.Series(
        np.array([3.11803278689, 3.11803278689, 3.13114754098]), index=times
    )
    out = clearsky.lookup_linke_turbidity(times, 32.125, -110.875)
    assert_series_equal(expected, out)


@requires_scipy
def test_lookup_linke_turbidity_leapyear():
    times = pd.date_range(start='2016-06-24', end='2016-06-25',
                          freq='12h', tz='America/Phoenix')
    # expect same value on 2016-06-24 0000 and 1200, and
    # diff value on 2016-06-25
    expected = pd.Series(
        np.array([3.11803278689, 3.11803278689, 3.13114754098]), index=times
    )
    out = clearsky.lookup_linke_turbidity(times, 32.125, -110.875)
    assert_series_equal(expected, out)


@requires_scipy
def test_lookup_linke_turbidity_nointerp():
    times = pd.date_range(start='2014-06-24', end='2014-06-25',
                          freq='12h', tz='America/Phoenix')
    # expect same value for all days
    expected = pd.Series(np.array([3., 3., 3.]), index=times)
    out = clearsky.lookup_linke_turbidity(times, 32.125, -110.875,
                                          interp_turbidity=False)
    assert_series_equal(expected, out)


@requires_scipy
def test_lookup_linke_turbidity_months():
    times = pd.date_range(start='2014-04-01', end='2014-07-01',
                          freq='1M', tz='America/Phoenix')
    expected = pd.Series(
        np.array([2.89918032787, 2.97540983607, 3.19672131148]), index=times
    )
    out = clearsky.lookup_linke_turbidity(times, 32.125, -110.875)
    assert_series_equal(expected, out)


@requires_scipy
def test_lookup_linke_turbidity_months_leapyear():
    times = pd.date_range(start='2016-04-01', end='2016-07-01',
                          freq='1M', tz='America/Phoenix')
    expected = pd.Series(
        np.array([2.89918032787, 2.97540983607, 3.19672131148]), index=times
    )
    out = clearsky.lookup_linke_turbidity(times, 32.125, -110.875)
    assert_series_equal(expected, out)


@requires_scipy
def test_lookup_linke_turbidity_nointerp_months():
    times = pd.date_range(start='2014-04-10', end='2014-07-10',
                          freq='1M', tz='America/Phoenix')
    expected = pd.Series(np.array([2.85, 2.95, 3.]), index=times)
    out = clearsky.lookup_linke_turbidity(times, 32.125, -110.875,
                                          interp_turbidity=False)
    assert_series_equal(expected, out)
    # changing the dates shouldn't matter if interp=False
    times = pd.date_range(start='2014-04-05', end='2014-07-05',
                          freq='1M', tz='America/Phoenix')
    out = clearsky.lookup_linke_turbidity(times, 32.125, -110.875,
                                          interp_turbidity=False)
    assert_series_equal(expected, out)


def test_haurwitz():
    tus = Location(32.2, -111, 'US/Arizona', 700)
    times = pd.date_range(start='2014-06-24', end='2014-06-25', freq='3h')
    times_localized = times.tz_localize(tus.tz)
    ephem_data = solarposition.get_solarposition(times_localized, tus.latitude,
                                                 tus.longitude)
    expected = pd.DataFrame(np.array([[0.],
                                      [0.],
                                      [82.85934048],
                                      [699.74514735],
                                      [1016.50198354],
                                      [838.32103769],
                                      [271.90853863],
                                      [0.],
                                      [0.]]),
                             columns=['ghi'], index=times_localized)
    out = clearsky.haurwitz(ephem_data['zenith'])
    assert_frame_equal(expected, out)


def test_simplified_solis_series_elevation():
    tus = Location(32.2, -111, 'US/Arizona', 700)
    times = pd.date_range(start='2014-06-24', end='2014-06-25', freq='3h')
    times_localized = times.tz_localize(tus.tz)
    ephem_data = solarposition.get_solarposition(times_localized, tus.latitude,
                                                 tus.longitude)
    expected = pd.DataFrame(
        np.array([[    0.        ,     0.        ,     0.        ],
                  [    0.        ,     0.        ,     0.        ],
                  [  377.80060035,    79.91931339,    42.77453223],
                  [  869.47538184,   706.37903999,   110.05635962],
                  [  958.89448856,  1062.44821373,   129.02349236],
                  [  913.3209839 ,   860.48978599,   118.94598678],
                  [  634.01066762,   256.00505836,    72.18396705],
                  [    0.        ,     0.        ,     0.        ],
                  [    0.        ,     0.        ,     0.        ]]),
                            columns=['dni', 'ghi', 'dhi'],
                            index=times_localized)
    expected = expected[['dhi', 'dni', 'ghi']]

    out = clearsky.simplified_solis(ephem_data['apparent_elevation'])
    assert_frame_equal(expected, out)


def test_simplified_solis_scalar_elevation():
    expected = OrderedDict()
    expected['ghi'] = 1064.653145
    expected['dni'] = 959.335463
    expected['dhi'] = 129.125602

    out = clearsky.simplified_solis(80)
    for k, v in expected.items():
        yield assert_allclose, expected[k], out[k]


def test_simplified_solis_scalar_neg_elevation():
    expected = OrderedDict()
    expected['ghi'] = 0
    expected['dni'] = 0
    expected['dhi'] = 0

    out = clearsky.simplified_solis(-10)
    for k, v in expected.items():
        yield assert_allclose, expected[k], out[k]


def test_simplified_solis_series_elevation():
    expected = pd.DataFrame(np.array([[959.335463,  1064.653145,  129.125602]]),
                            columns=['dni', 'ghi', 'dhi'])
    expected = expected[['ghi', 'dni', 'dhi']]

    out = clearsky.simplified_solis(pd.Series(80))
    assert_frame_equal(expected, out)


def test_simplified_solis_dni_extra():
    expected = pd.DataFrame(np.array([[963.555414,  1069.33637,  129.693603]]),
                            columns=['dni', 'ghi', 'dhi'])
    expected = expected[['ghi', 'dni', 'dhi']]

    out = clearsky.simplified_solis(80, dni_extra=pd.Series(1370))
    assert_frame_equal(expected, out)


def test_simplified_solis_pressure():
    expected = pd.DataFrame(np.
        array([[  964.26930718,  1067.96543669,   127.22841797],
               [  961.88811874,  1066.36847963,   128.1402539 ],
               [  959.58112234,  1064.81837558,   129.0304193 ]]),
                            columns=['dni', 'ghi', 'dhi'])
    expected = expected[['ghi', 'dni', 'dhi']]

    out = clearsky.simplified_solis(
        80, pressure=pd.Series([95000, 98000, 101000]))
    assert_frame_equal(expected, out)


def test_simplified_solis_aod700():
    expected = pd.DataFrame(np.
        array([[ 1056.61710493,  1105.7229086 ,    64.41747323],
               [ 1007.50558875,  1085.74139063,   102.96233698],
               [  959.3354628 ,  1064.65314509,   129.12560167],
               [  342.45810926,   638.63409683,    77.71786575],
               [   55.24140911,     7.5413313 ,     0.        ]]),
                            columns=['dni', 'ghi', 'dhi'])
    expected = expected[['ghi', 'dni', 'dhi']]

    aod700 = pd.Series([0.0, 0.05, 0.1, 1, 10])
    out = clearsky.simplified_solis(80, aod700=aod700)
    assert_frame_equal(expected, out)


def test_simplified_solis_precipitable_water():
    expected = pd.DataFrame(np.
        array([[ 1001.15353307,  1107.84678941,   128.58887606],
               [ 1001.15353307,  1107.84678941,   128.58887606],
               [  983.51027357,  1089.62306672,   129.08755996],
               [  959.3354628 ,  1064.65314509,   129.12560167],
               [  872.02335029,   974.18046717,   125.63581346]]),
                            columns=['dni', 'ghi', 'dhi'])
    expected = expected[['ghi', 'dni', 'dhi']]

    out = clearsky.simplified_solis(
        80, precipitable_water=pd.Series([0.0, 0.2, 0.5, 1.0, 5.0]))
    assert_frame_equal(expected, out)


def test_simplified_solis_small_scalar_pw():

    expected = OrderedDict()
    expected['ghi'] = 1107.84678941
    expected['dni'] = 1001.15353307
    expected['dhi'] = 128.58887606

    out = clearsky.simplified_solis(80, precipitable_water=0.1)
    for k, v in expected.items():
        assert_allclose(expected[k], out[k])


def test_simplified_solis_return_arrays():
    expected = OrderedDict()

    expected['ghi'] = np.array([[ 1148.40081325,   913.42330823],
                                [  965.48550828,   760.04527609]])

    expected['dni'] = np.array([[ 1099.25706525,   656.24601381],
                                [  915.31689149,   530.31697378]])

    expected['dhi'] = np.array([[   64.1063074 ,   254.6186615 ],
                                [   62.75642216,   232.21931597]])

    aod700 = np.linspace(0, 0.5, 2)
    precipitable_water = np.linspace(0, 10, 2)

    aod700, precipitable_water = np.meshgrid(aod700, precipitable_water)

    out = clearsky.simplified_solis(80, aod700, precipitable_water)

    for k, v in expected.items():
        assert_allclose(expected[k], out[k])


def test_simplified_solis_nans_arrays():

    # construct input arrays that each have 1 nan offset from each other,
    # the last point is valid for all arrays

    length = 6

    apparent_elevation = np.full(length, 80.)
    apparent_elevation[0] = np.nan

    aod700 = np.full(length, 0.1)
    aod700[1] = np.nan

    precipitable_water = np.full(length, 0.5)
    precipitable_water[2] = np.nan

    pressure = np.full(length, 98000.)
    pressure[3] = np.nan

    dni_extra = np.full(length, 1370.)
    dni_extra[4] = np.nan

    expected = OrderedDict()
    expected['ghi'] = np.full(length, np.nan)
    expected['dni'] = np.full(length, np.nan)
    expected['dhi'] = np.full(length, np.nan)

    expected['ghi'][length-1] = 1096.022736
    expected['dni'][length-1] = 990.306854
    expected['dhi'][length-1] = 128.664594

    out = clearsky.simplified_solis(apparent_elevation, aod700,
                                    precipitable_water, pressure, dni_extra)

    for k, v in expected.items():
        assert_allclose(expected[k], out[k])


def test_simplified_solis_nans_series():

    # construct input arrays that each have 1 nan offset from each other,
    # the last point is valid for all arrays

    length = 6

    apparent_elevation = pd.Series(np.full(length, 80.))
    apparent_elevation[0] = np.nan

    aod700 = np.full(length, 0.1)
    aod700[1] = np.nan

    precipitable_water = np.full(length, 0.5)
    precipitable_water[2] = np.nan

    pressure = np.full(length, 98000.)
    pressure[3] = np.nan

    dni_extra = np.full(length, 1370.)
    dni_extra[4] = np.nan

    expected = OrderedDict()
    expected['ghi'] = np.full(length, np.nan)
    expected['dni'] = np.full(length, np.nan)
    expected['dhi'] = np.full(length, np.nan)

    expected['ghi'][length-1] = 1096.022736
    expected['dni'][length-1] = 990.306854
    expected['dhi'][length-1] = 128.664594

    expected = pd.DataFrame.from_dict(expected)

    out = clearsky.simplified_solis(apparent_elevation, aod700,
                                    precipitable_water, pressure, dni_extra)

    assert_frame_equal(expected, out)


@requires_scipy
def test_linke_turbidity_corners():
    """Test Linke turbidity corners out of bounds."""
    months = pd.DatetimeIndex('%d/1/2016' % (m + 1) for m in range(12))

    def monthly_lt_nointerp(lat, lon, time=months):
        """monthly Linke turbidity factor without time interpolation"""
        return clearsky.lookup_linke_turbidity(
            time, lat, lon, interp_turbidity=False
        )

    # Northwest
    assert np.allclose(
        monthly_lt_nointerp(90, -180),
        [1.9, 1.9, 1.9, 2.0, 2.05, 2.05, 2.1, 2.1, 2.0, 1.95, 1.9, 1.9])
    # Southwest
    assert np.allclose(
        monthly_lt_nointerp(-90, -180),
        [1.35, 1.3, 1.45, 1.35, 1.35, 1.35, 1.35, 1.35, 1.35, 1.4, 1.4, 1.3])
    # Northeast
    assert np.allclose(
        monthly_lt_nointerp(90, 180),
        [1.9, 1.9, 1.9, 2.0, 2.05, 2.05, 2.1, 2.1, 2.0, 1.95, 1.9, 1.9])
    # Southeast
    assert np.allclose(
        monthly_lt_nointerp(-90, 180),
        [1.35, 1.7, 1.35, 1.35, 1.35, 1.35, 1.35, 1.35, 1.35, 1.35, 1.35, 1.7])
    # test out of range exceptions at corners
    with pytest.raises(IndexError):
        monthly_lt_nointerp(91, -122)  # exceeds max latitude
    with pytest.raises(IndexError):
        monthly_lt_nointerp(38.2, 181)  # exceeds max longitude
    with pytest.raises(IndexError):
        monthly_lt_nointerp(-91, -122)  # exceeds min latitude
    with pytest.raises(IndexError):
        monthly_lt_nointerp(38.2, -181)  # exceeds min longitude


<<<<<<< HEAD
def test_bird():
    """Test Bird/Hulstrom Clearsky Model"""
    times = pd.DatetimeIndex(start='1/1/2015 0:00', end='12/31/2015 23:00',
                             freq='H')
    tz = -7  # test timezone
    gmt_tz = pytz.timezone('Etc/GMT%+d' % -(tz))
    times = times.tz_localize(gmt_tz)  # set timezone
    latitude = 40.
    longitude = -105.
    press_mB = 840.
    o3_cm = 0.3
    h2o_cm = 1.5
    aod_500nm = 0.1
    aod_380nm = 0.15
    b_a = 0.85
    alb = 0.2
    eot = solarposition.equation_of_time_Spencer71(times.dayofyear)
    hour_angle = solarposition.hour_angle(times, longitude, eot) - 0.5 * 15.
    declination = solarposition.declination_spencer71(times.dayofyear)
    zenith = solarposition.solar_zenith_analytical(
        np.deg2rad(latitude), np.deg2rad(hour_angle), declination
    )
    airmass = atmosphere.relativeairmass(np.rad2deg(zenith), model='kasten1966')
    etr = irradiance.extraradiation(times)
    Eb, Ebh, Gh, Dh = clearsky.bird(
        np.rad2deg(zenith), airmass, aod_380nm, aod_500nm, h2o_cm, o3_cm,
        press_mB * 100., etr, b_a, alb
    )
    clearsky_path = os.path.dirname(os.path.abspath(__file__))
    pvlib_path = os.path.dirname(clearsky_path)
    wb = xlrd.open_workbook(
        os.path.join(pvlib_path, 'data', 'BIRD_08_16_2012.xls')
    )
    sheet = wb.sheets()[0]
    headers = [h.value for h in sheet.row(1)][4:]
    testdata = pd.DataFrame({h: [c.value for c in sheet.col(n + 4, 2, 49)]
                            for n, h in enumerate(headers)},
                            index=times[1:48])
    assert np.allclose(testdata['DEC'], np.rad2deg(declination[1:48]))
    assert np.allclose(testdata['EQT'], eot[1:48], rtol=1e-4)
    assert np.allclose(testdata['Hour Angle'], hour_angle[1:48])
    assert np.allclose(testdata['Zenith Ang'], np.rad2deg(zenith[1:48]))
    dawn = zenith < np.pi * 22. / 45.
    dusk = testdata['Zenith Ang'] < 88.
    am = pd.Series(np.where(dawn, airmass, 0.), index=times).fillna(0.0)
    assert np.allclose(
        testdata['Air Mass'].where(dusk, 0.), am[1:48], rtol=1e-3
    )
    direct_beam = pd.Series(np.where(dawn, Eb, 0.), index=times).fillna(0.)
    assert np.allclose(
        testdata['Direct Beam'].where(dusk, 0.), direct_beam[1:48], rtol=1e-3
    )
    direct_horz = pd.Series(np.where(dawn, Ebh, 0.), index=times).fillna(0.)
    assert np.allclose(
        testdata['Direct Hz'].where(dusk, 0.), direct_horz[1:48], rtol=1e-3
    )
    global_horz = pd.Series(np.where(dawn, Gh, 0.), index=times).fillna(0.)
    assert np.allclose(
        testdata['Global Hz'].where(dusk, 0.), global_horz[1:48], rtol=1e-3
    )
    diffuse_horz = pd.Series(np.where(dawn, Dh, 0.), index=times).fillna(0.)
    assert np.allclose(
        testdata['Dif Hz'].where(dusk, 0.), diffuse_horz[1:48], rtol=1e-3
    )
    return pd.DataFrame({'Eb': Eb, 'Ebh': Ebh, 'Gh': Gh, 'Dh': Dh}, index=times)
=======
@pytest.fixture
def detect_clearsky_data():
    test_dir = os.path.dirname(os.path.abspath(
        inspect.getfile(inspect.currentframe())))
    file = os.path.join(test_dir, '..', 'data', 'detect_clearsky_data.csv')
    expected = pd.read_csv(file, index_col=0, parse_dates=True, comment='#')
    expected = expected.tz_localize('UTC').tz_convert('Etc/GMT+7')
    metadata = {}
    with open(file) as f:
        for line in f:
            if line.startswith('#'):
                key, value = line.strip('# \n').split(':')
                metadata[key] = float(value)
            else:
                break
    metadata['window_length'] = int(metadata['window_length'])
    loc = Location(metadata['latitude'], metadata['longitude'],
                   altitude=metadata['elevation'])
    # specify turbidity to guard against future lookup changes
    cs = loc.get_clearsky(expected.index, linke_turbidity=2.658197)
    return expected, cs


@requires_scipy
def test_detect_clearsky(detect_clearsky_data):
    expected, cs = detect_clearsky_data
    clear_samples = clearsky.detect_clearsky(
        expected['GHI'], cs['ghi'], cs.index, 10)
    assert_series_equal(expected['Clear or not'], clear_samples,
                        check_dtype=False, check_names=False)


@requires_scipy
def test_detect_clearsky_components(detect_clearsky_data):
    expected, cs = detect_clearsky_data
    clear_samples, components, alpha = clearsky.detect_clearsky(
        expected['GHI'], cs['ghi'], cs.index, 10, return_components=True)
    assert_series_equal(expected['Clear or not'], clear_samples,
                        check_dtype=False, check_names=False)
    assert isinstance(components, OrderedDict)
    assert np.allclose(alpha, 0.95345573579557108)


@requires_scipy
def test_detect_clearsky_iterations(detect_clearsky_data):
    expected, cs = detect_clearsky_data
    alpha = 1.0348
    with pytest.warns(RuntimeWarning):
        clear_samples = clearsky.detect_clearsky(
            expected['GHI'], cs['ghi']*alpha, cs.index, 10, max_iterations=1)
    assert (clear_samples[:'2012-04-01 10:39:00'] == True).all()
    assert (clear_samples['2012-04-01 10:40:00':] == False).all()
    clear_samples = clearsky.detect_clearsky(
            expected['GHI'], cs['ghi']*alpha, cs.index, 10, max_iterations=20)
    assert_series_equal(expected['Clear or not'], clear_samples,
                        check_dtype=False, check_names=False)


@requires_scipy
def test_detect_clearsky_kwargs(detect_clearsky_data):
    expected, cs = detect_clearsky_data
    clear_samples = clearsky.detect_clearsky(
        expected['GHI'], cs['ghi'], cs.index, 10,
        mean_diff=1000, max_diff=1000, lower_line_length=-1000,
        upper_line_length=1000, var_diff=10, slope_dev=1000)
    assert clear_samples.all()


@requires_scipy
def test_detect_clearsky_window(detect_clearsky_data):
    expected, cs = detect_clearsky_data
    clear_samples = clearsky.detect_clearsky(
        expected['GHI'], cs['ghi'], cs.index, 3)
    expected = expected['Clear or not'].copy()
    expected.iloc[-3:] = True
    assert_series_equal(expected, clear_samples,
                        check_dtype=False, check_names=False)


@requires_scipy
def test_detect_clearsky_arrays(detect_clearsky_data):
    expected, cs = detect_clearsky_data
    clear_samples = clearsky.detect_clearsky(
        expected['GHI'].values, cs['ghi'].values, cs.index, 10)
    assert isinstance(clear_samples, np.ndarray)
    assert (clear_samples == expected['Clear or not'].values).all()


@requires_scipy
def test_detect_clearsky_irregular_times(detect_clearsky_data):
    expected, cs = detect_clearsky_data
    times = cs.index.values.copy()
    times[0] += 10**9
    times = pd.DatetimeIndex(times)
    with pytest.raises(NotImplementedError):
        clear_samples = clearsky.detect_clearsky(
            expected['GHI'].values, cs['ghi'].values, times, 10)
>>>>>>> 8d56b2e1
<|MERGE_RESOLUTION|>--- conflicted
+++ resolved
@@ -513,7 +513,105 @@
         monthly_lt_nointerp(38.2, -181)  # exceeds min longitude
 
 
-<<<<<<< HEAD
+@pytest.fixture
+def detect_clearsky_data():
+    test_dir = os.path.dirname(os.path.abspath(
+        inspect.getfile(inspect.currentframe())))
+    file = os.path.join(test_dir, '..', 'data', 'detect_clearsky_data.csv')
+    expected = pd.read_csv(file, index_col=0, parse_dates=True, comment='#')
+    expected = expected.tz_localize('UTC').tz_convert('Etc/GMT+7')
+    metadata = {}
+    with open(file) as f:
+        for line in f:
+            if line.startswith('#'):
+                key, value = line.strip('# \n').split(':')
+                metadata[key] = float(value)
+            else:
+                break
+    metadata['window_length'] = int(metadata['window_length'])
+    loc = Location(metadata['latitude'], metadata['longitude'],
+                   altitude=metadata['elevation'])
+    # specify turbidity to guard against future lookup changes
+    cs = loc.get_clearsky(expected.index, linke_turbidity=2.658197)
+    return expected, cs
+
+
+@requires_scipy
+def test_detect_clearsky(detect_clearsky_data):
+    expected, cs = detect_clearsky_data
+    clear_samples = clearsky.detect_clearsky(
+        expected['GHI'], cs['ghi'], cs.index, 10)
+    assert_series_equal(expected['Clear or not'], clear_samples,
+                        check_dtype=False, check_names=False)
+
+
+@requires_scipy
+def test_detect_clearsky_components(detect_clearsky_data):
+    expected, cs = detect_clearsky_data
+    clear_samples, components, alpha = clearsky.detect_clearsky(
+        expected['GHI'], cs['ghi'], cs.index, 10, return_components=True)
+    assert_series_equal(expected['Clear or not'], clear_samples,
+                        check_dtype=False, check_names=False)
+    assert isinstance(components, OrderedDict)
+    assert np.allclose(alpha, 0.95345573579557108)
+
+
+@requires_scipy
+def test_detect_clearsky_iterations(detect_clearsky_data):
+    expected, cs = detect_clearsky_data
+    alpha = 1.0348
+    with pytest.warns(RuntimeWarning):
+        clear_samples = clearsky.detect_clearsky(
+            expected['GHI'], cs['ghi']*alpha, cs.index, 10, max_iterations=1)
+    assert (clear_samples[:'2012-04-01 10:39:00'] == True).all()
+    assert (clear_samples['2012-04-01 10:40:00':] == False).all()
+    clear_samples = clearsky.detect_clearsky(
+            expected['GHI'], cs['ghi']*alpha, cs.index, 10, max_iterations=20)
+    assert_series_equal(expected['Clear or not'], clear_samples,
+                        check_dtype=False, check_names=False)
+
+
+@requires_scipy
+def test_detect_clearsky_kwargs(detect_clearsky_data):
+    expected, cs = detect_clearsky_data
+    clear_samples = clearsky.detect_clearsky(
+        expected['GHI'], cs['ghi'], cs.index, 10,
+        mean_diff=1000, max_diff=1000, lower_line_length=-1000,
+        upper_line_length=1000, var_diff=10, slope_dev=1000)
+    assert clear_samples.all()
+
+
+@requires_scipy
+def test_detect_clearsky_window(detect_clearsky_data):
+    expected, cs = detect_clearsky_data
+    clear_samples = clearsky.detect_clearsky(
+        expected['GHI'], cs['ghi'], cs.index, 3)
+    expected = expected['Clear or not'].copy()
+    expected.iloc[-3:] = True
+    assert_series_equal(expected, clear_samples,
+                        check_dtype=False, check_names=False)
+
+
+@requires_scipy
+def test_detect_clearsky_arrays(detect_clearsky_data):
+    expected, cs = detect_clearsky_data
+    clear_samples = clearsky.detect_clearsky(
+        expected['GHI'].values, cs['ghi'].values, cs.index, 10)
+    assert isinstance(clear_samples, np.ndarray)
+    assert (clear_samples == expected['Clear or not'].values).all()
+
+
+@requires_scipy
+def test_detect_clearsky_irregular_times(detect_clearsky_data):
+    expected, cs = detect_clearsky_data
+    times = cs.index.values.copy()
+    times[0] += 10**9
+    times = pd.DatetimeIndex(times)
+    with pytest.raises(NotImplementedError):
+        clear_samples = clearsky.detect_clearsky(
+            expected['GHI'].values, cs['ghi'].values, times, 10)
+
+
 def test_bird():
     """Test Bird/Hulstrom Clearsky Model"""
     times = pd.DatetimeIndex(start='1/1/2015 0:00', end='12/31/2015 23:00',
@@ -578,103 +676,4 @@
     assert np.allclose(
         testdata['Dif Hz'].where(dusk, 0.), diffuse_horz[1:48], rtol=1e-3
     )
-    return pd.DataFrame({'Eb': Eb, 'Ebh': Ebh, 'Gh': Gh, 'Dh': Dh}, index=times)
-=======
-@pytest.fixture
-def detect_clearsky_data():
-    test_dir = os.path.dirname(os.path.abspath(
-        inspect.getfile(inspect.currentframe())))
-    file = os.path.join(test_dir, '..', 'data', 'detect_clearsky_data.csv')
-    expected = pd.read_csv(file, index_col=0, parse_dates=True, comment='#')
-    expected = expected.tz_localize('UTC').tz_convert('Etc/GMT+7')
-    metadata = {}
-    with open(file) as f:
-        for line in f:
-            if line.startswith('#'):
-                key, value = line.strip('# \n').split(':')
-                metadata[key] = float(value)
-            else:
-                break
-    metadata['window_length'] = int(metadata['window_length'])
-    loc = Location(metadata['latitude'], metadata['longitude'],
-                   altitude=metadata['elevation'])
-    # specify turbidity to guard against future lookup changes
-    cs = loc.get_clearsky(expected.index, linke_turbidity=2.658197)
-    return expected, cs
-
-
-@requires_scipy
-def test_detect_clearsky(detect_clearsky_data):
-    expected, cs = detect_clearsky_data
-    clear_samples = clearsky.detect_clearsky(
-        expected['GHI'], cs['ghi'], cs.index, 10)
-    assert_series_equal(expected['Clear or not'], clear_samples,
-                        check_dtype=False, check_names=False)
-
-
-@requires_scipy
-def test_detect_clearsky_components(detect_clearsky_data):
-    expected, cs = detect_clearsky_data
-    clear_samples, components, alpha = clearsky.detect_clearsky(
-        expected['GHI'], cs['ghi'], cs.index, 10, return_components=True)
-    assert_series_equal(expected['Clear or not'], clear_samples,
-                        check_dtype=False, check_names=False)
-    assert isinstance(components, OrderedDict)
-    assert np.allclose(alpha, 0.95345573579557108)
-
-
-@requires_scipy
-def test_detect_clearsky_iterations(detect_clearsky_data):
-    expected, cs = detect_clearsky_data
-    alpha = 1.0348
-    with pytest.warns(RuntimeWarning):
-        clear_samples = clearsky.detect_clearsky(
-            expected['GHI'], cs['ghi']*alpha, cs.index, 10, max_iterations=1)
-    assert (clear_samples[:'2012-04-01 10:39:00'] == True).all()
-    assert (clear_samples['2012-04-01 10:40:00':] == False).all()
-    clear_samples = clearsky.detect_clearsky(
-            expected['GHI'], cs['ghi']*alpha, cs.index, 10, max_iterations=20)
-    assert_series_equal(expected['Clear or not'], clear_samples,
-                        check_dtype=False, check_names=False)
-
-
-@requires_scipy
-def test_detect_clearsky_kwargs(detect_clearsky_data):
-    expected, cs = detect_clearsky_data
-    clear_samples = clearsky.detect_clearsky(
-        expected['GHI'], cs['ghi'], cs.index, 10,
-        mean_diff=1000, max_diff=1000, lower_line_length=-1000,
-        upper_line_length=1000, var_diff=10, slope_dev=1000)
-    assert clear_samples.all()
-
-
-@requires_scipy
-def test_detect_clearsky_window(detect_clearsky_data):
-    expected, cs = detect_clearsky_data
-    clear_samples = clearsky.detect_clearsky(
-        expected['GHI'], cs['ghi'], cs.index, 3)
-    expected = expected['Clear or not'].copy()
-    expected.iloc[-3:] = True
-    assert_series_equal(expected, clear_samples,
-                        check_dtype=False, check_names=False)
-
-
-@requires_scipy
-def test_detect_clearsky_arrays(detect_clearsky_data):
-    expected, cs = detect_clearsky_data
-    clear_samples = clearsky.detect_clearsky(
-        expected['GHI'].values, cs['ghi'].values, cs.index, 10)
-    assert isinstance(clear_samples, np.ndarray)
-    assert (clear_samples == expected['Clear or not'].values).all()
-
-
-@requires_scipy
-def test_detect_clearsky_irregular_times(detect_clearsky_data):
-    expected, cs = detect_clearsky_data
-    times = cs.index.values.copy()
-    times[0] += 10**9
-    times = pd.DatetimeIndex(times)
-    with pytest.raises(NotImplementedError):
-        clear_samples = clearsky.detect_clearsky(
-            expected['GHI'].values, cs['ghi'].values, times, 10)
->>>>>>> 8d56b2e1
+    return pd.DataFrame({'Eb': Eb, 'Ebh': Ebh, 'Gh': Gh, 'Dh': Dh}, index=times)