--- conflicted
+++ resolved
@@ -551,10 +551,7 @@
                          index=times)
     assert_series_equal(ac, expected, check_less_precise=1)
 
-<<<<<<< HEAD
-=======
-
->>>>>>> 673ab97a
+
 @pytest.mark.parametrize('strategy, strategy_str', [
     ('south_at_latitude_tilt', 'south_at_latitude_tilt'),
     (None, 'None')])  # GitHub issue 352
