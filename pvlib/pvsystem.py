--- conflicted
+++ resolved
@@ -725,27 +725,8 @@
         return self.get_cell_temperature(poa_global, temp_air, wind_speed,
                                          model='pvsyst')
 
-<<<<<<< HEAD
     @deprecated('0.9', alternative='PVSystem.get_cell_temperature',
                 removal='0.10.0')
-=======
-        def build_celltemp_kwargs(array):
-            # TODO remove 'eta_m' after deprecation of this parameter
-            return {**_build_kwargs(['eta_m', 'module_efficiency',
-                                     'alpha_absorption'],
-                                    array.module_parameters),
-                    **_build_kwargs(['u_c', 'u_v'],
-                                    array.temperature_model_parameters)}
-        return tuple(
-            temperature.pvsyst_cell(poa_global, temp_air, wind_speed,
-                                    **build_celltemp_kwargs(array))
-            for array, poa_global, temp_air, wind_speed in zip(
-                self.arrays, poa_global, temp_air, wind_speed
-            )
-        )
-
-    @_unwrap_single_value
->>>>>>> 50dcc7fe
     def faiman_celltemp(self, poa_global, temp_air, wind_speed=1.0):
         """
         Use :py:func:`temperature.faiman` to calculate cell temperature.
@@ -854,53 +835,9 @@
         If passed as a tuple the length must be the same as the number of
         Arrays.
         """
-<<<<<<< HEAD
         return self.get_cell_temperature(
             poa_global, temp_air, wind_speed, model='noct_sam',
             effective_irradiance=effective_irradiance)
-=======
-        # default to using the Array attribute, but allow user to
-        # override with a custom surface_tilt value
-        poa_global = self._validate_per_array(poa_global)
-        temp_air = self._validate_per_array(temp_air, system_wide=True)
-        wind_speed = self._validate_per_array(wind_speed, system_wide=True)
-
-        # need effective_irradiance to be an iterable
-        if effective_irradiance is None:
-            effective_irradiance = tuple([None] * self.num_arrays)
-        else:
-            effective_irradiance = self._validate_per_array(
-                effective_irradiance)
-
-        def _build_kwargs_noct_sam(array):
-            temp_model_kwargs = _build_kwargs([
-                'transmittance_absorptance',
-                'array_height', 'mount_standoff'],
-                array.temperature_model_parameters)
-            try:
-                # noct_sam required args
-                # bundled with kwargs for simplicity
-                temp_model_kwargs['noct'] = \
-                    array.temperature_model_parameters['noct']
-                temp_model_kwargs['module_efficiency'] = \
-                    array.temperature_model_parameters['module_efficiency']
-            except KeyError:
-                msg = ('Parameters noct and module_efficiency are required.'
-                       ' Found {} in temperature_model_parameters.'
-                       .format(array.temperature_model_parameters))
-                raise KeyError(msg)
-            return temp_model_kwargs
-        return tuple(
-            temperature.noct_sam(
-                poa_global, temp_air, wind_speed,
-                effective_irradiance=eff_irrad,
-                **_build_kwargs_noct_sam(array))
-            for array, poa_global, temp_air, wind_speed, eff_irrad in zip(
-                self.arrays, poa_global, temp_air, wind_speed,
-                effective_irradiance
-            )
-        )
->>>>>>> 50dcc7fe
 
     @_unwrap_single_value
     def first_solar_spectral_loss(self, pw, airmass_absolute):
@@ -1565,7 +1502,9 @@
             func = temperature.pvsyst_cell
             required = tuple()
             optional = {
-                **_build_kwargs(['eta_m', 'alpha_absorption'],
+                # TODO remove 'eta_m' after deprecation of this parameter
+                **_build_kwargs(['eta_m', 'module_efficiency',
+                                 'alpha_absorption'],
                                 self.module_parameters),
                 **_build_kwargs(['u_c', 'u_v'],
                                 self.temperature_model_parameters)
