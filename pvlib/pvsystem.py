"""
The ``pvsystem`` module contains functions for modeling the output and
performance of PV modules and inverters.
"""

from collections import OrderedDict
import functools
import io
import itertools
import os
from urllib.request import urlopen
import numpy as np
import pandas as pd

from pvlib._deprecation import deprecated

from pvlib import (atmosphere, iam, inverter, irradiance,
                   singlediode as _singlediode, temperature)
from pvlib.tools import _build_kwargs


# a dict of required parameter names for each DC power model
_DC_MODEL_PARAMS = {
    'sapm': {
        'A0', 'A1', 'A2', 'A3', 'A4', 'B0', 'B1', 'B2', 'B3',
        'B4', 'B5', 'C0', 'C1', 'C2', 'C3', 'C4', 'C5', 'C6',
        'C7', 'Isco', 'Impo', 'Voco', 'Vmpo', 'Aisc', 'Aimp', 'Bvoco',
        'Mbvoc', 'Bvmpo', 'Mbvmp', 'N', 'Cells_in_Series',
        'IXO', 'IXXO', 'FD'},
    'desoto': {
        'alpha_sc', 'a_ref', 'I_L_ref', 'I_o_ref',
        'R_sh_ref', 'R_s'},
    'cec': {
        'alpha_sc', 'a_ref', 'I_L_ref', 'I_o_ref',
        'R_sh_ref', 'R_s', 'Adjust'},
    'pvsyst': {
        'gamma_ref', 'mu_gamma', 'I_L_ref', 'I_o_ref',
        'R_sh_ref', 'R_sh_0', 'R_s', 'alpha_sc', 'EgRef',
        'cells_in_series'},
    'singlediode': {
        'alpha_sc', 'a_ref', 'I_L_ref', 'I_o_ref',
        'R_sh_ref', 'R_s'},
    'pvwatts': {'pdc0', 'gamma_pdc'}
}


def _unwrap_single_value(func):
    """Decorator for functions that return iterables.

    If the length of the iterable returned by `func` is 1, then
    the single member of the iterable is returned. If the length is
    greater than 1, then entire iterable is returned.

    Adds 'unwrap' as a keyword argument that can be set to False
    to force the return value to be a tuple, regardless of its length.
    """
    @functools.wraps(func)
    def f(*args, **kwargs):
        unwrap = kwargs.pop('unwrap', True)
        x = func(*args, **kwargs)
        if unwrap and len(x) == 1:
            return x[0]
        return x
    return f


# not sure if this belongs in the pvsystem module.
# maybe something more like core.py? It may eventually grow to
# import a lot more functionality from other modules.
class PVSystem:
    """
    The PVSystem class defines a standard set of PV system attributes
    and modeling functions. This class describes the collection and
    interactions of PV system components rather than an installed system
    on the ground. It is typically used in combination with
    :py:class:`~pvlib.location.Location` and
    :py:class:`~pvlib.modelchain.ModelChain`
    objects.

    The class supports basic system topologies consisting of:

        * `N` total modules arranged in series
          (`modules_per_string=N`, `strings_per_inverter=1`).
        * `M` total modules arranged in parallel
          (`modules_per_string=1`, `strings_per_inverter=M`).
        * `NxM` total modules arranged in `M` strings of `N` modules each
          (`modules_per_string=N`, `strings_per_inverter=M`).

    The class is complementary to the module-level functions.

    The attributes should generally be things that don't change about
    the system, such the type of module and the inverter. The instance
    methods accept arguments for things that do change, such as
    irradiance and temperature.

    Parameters
    ----------
    arrays : iterable of Array, optional
        List of arrays that are part of the system. If not specified
        a single array is created from the other parameters (e.g.
        `surface_tilt`, `surface_azimuth`). If `arrays` is specified
        the following parameters are ignored:

        - `surface_tilt`
        - `surface_azimuth`
        - `albedo`
        - `surface_type`
        - `module`
        - `module_type`
        - `module_parameters`
        - `temperature_model_parameters`
        - `modules_per_string`
        - `strings_per_inverter`

    surface_tilt: float or array-like, default 0
        Surface tilt angles in decimal degrees.
        The tilt angle is defined as degrees from horizontal
        (e.g. surface facing up = 0, surface facing horizon = 90)

    surface_azimuth: float or array-like, default 180
        Azimuth angle of the module surface.
        North=0, East=90, South=180, West=270.

    albedo : None or float, default None
        The ground albedo. If ``None``, will attempt to use
        ``surface_type`` and ``irradiance.SURFACE_ALBEDOS``
        to lookup albedo.

    surface_type : None or string, default None
        The ground surface type. See ``irradiance.SURFACE_ALBEDOS``
        for valid values.

    module : None or string, default None
        The model name of the modules.
        May be used to look up the module_parameters dictionary
        via some other method.

    module_type : None or string, default 'glass_polymer'
         Describes the module's construction. Valid strings are 'glass_polymer'
         and 'glass_glass'. Used for cell and module temperature calculations.

    module_parameters : None, dict or Series, default None
        Module parameters as defined by the SAPM, CEC, or other.

    temperature_model_parameters : None, dict or Series, default None.
        Temperature model parameters as defined by the SAPM, Pvsyst, or other.

    modules_per_string: int or float, default 1
        See system topology discussion above.

    strings_per_inverter: int or float, default 1
        See system topology discussion above.

    inverter : None or string, default None
        The model name of the inverters.
        May be used to look up the inverter_parameters dictionary
        via some other method.

    inverter_parameters : None, dict or Series, default None
        Inverter parameters as defined by the SAPM, CEC, or other.

    racking_model : None or string, default 'open_rack'
        Valid strings are 'open_rack', 'close_mount', and 'insulated_back'.
        Used to identify a parameter set for the SAPM cell temperature model.

    losses_parameters : None, dict or Series, default None
        Losses parameters as defined by PVWatts or other.

    name : None or string, default None

    **kwargs
        Arbitrary keyword arguments.
        Included for compatibility, but not used.

    See also
    --------
    pvlib.location.Location
    pvlib.tracking.SingleAxisTracker
    """

    def __init__(self,
                 arrays=None,
                 surface_tilt=0, surface_azimuth=180,
                 albedo=None, surface_type=None,
                 module=None, module_type=None,
                 module_parameters=None,
                 temperature_model_parameters=None,
                 modules_per_string=1, strings_per_inverter=1,
                 inverter=None, inverter_parameters=None,
                 racking_model=None, losses_parameters=None, name=None):

        if arrays is None:
            if losses_parameters is None:
                array_losses_parameters = {}
            else:
                array_losses_parameters = _build_kwargs(['dc_ohmic_percent'],
                                                        losses_parameters)
            self.arrays = (Array(
                surface_tilt,
                surface_azimuth,
                albedo,
                surface_type,
                module,
                module_type,
                module_parameters,
                temperature_model_parameters,
                modules_per_string,
                strings_per_inverter,
                racking_model,
                array_losses_parameters,
            ),)
        else:
            self.arrays = tuple(arrays)

        self.inverter = inverter
        if inverter_parameters is None:
            self.inverter_parameters = {}
        else:
            self.inverter_parameters = inverter_parameters

        if losses_parameters is None:
            self.losses_parameters = {}
        else:
            self.losses_parameters = losses_parameters

        self.name = name

    def __repr__(self):
        repr = f'PVSystem:\n  name: {self.name}\n  '
        for array in self.arrays:
            repr += '\n  '.join(array.__repr__().split('\n'))
            repr += '\n  '
        repr += f'inverter: {self.inverter}'
        return repr

    def _validate_per_array(self, values, system_wide=False):
        """Check that `values` is a tuple of the same length as
        `self.arrays`.

        If `values` is not a tuple it is packed in to a length-1 tuple before
        the check. If the lengths are not the same a ValueError is raised,
        otherwise the tuple `values` is returned.

        When `system_wide` is True and `values` is not a tuple, `values`
        is replicated to a tuple of the same length as `self.arrays` and that
        tuple is returned.
        """
        if system_wide and not isinstance(values, tuple):
            return (values,) * self.num_arrays
        if not isinstance(values, tuple):
            values = (values,)
        if len(values) != len(self.arrays):
            raise ValueError("Length mismatch for per-array parameter")
        return values

    @_unwrap_single_value
    def _infer_cell_type(self):

        """
        Examines module_parameters and maps the Technology key for the CEC
        database and the Material key for the Sandia database to a common
        list of strings for cell type.

        Returns
        -------
        cell_type: str
        """
        return tuple(array._infer_cell_type() for array in self.arrays)

    @_unwrap_single_value
    def get_aoi(self, solar_zenith, solar_azimuth):
        """Get the angle of incidence on the Array(s) in the system.

        Parameters
        ----------
        solar_zenith : float or Series.
            Solar zenith angle.
        solar_azimuth : float or Series.
            Solar azimuth angle.

        Returns
        -------
        aoi : Series or tuple of Series
            The angle of incidence
        """

        return tuple(array.get_aoi(solar_zenith, solar_azimuth)
                     for array in self.arrays)

    @_unwrap_single_value
    def get_irradiance(self, solar_zenith, solar_azimuth, dni, ghi, dhi,
                       dni_extra=None, airmass=None, model='haydavies',
                       **kwargs):
        """
        Uses the :py:func:`irradiance.get_total_irradiance` function to
        calculate the plane of array irradiance components on a tilted
        surface defined by ``self.surface_tilt``,
        ``self.surface_azimuth``, and ``self.albedo``.

        Parameters
        ----------
        solar_zenith : float or Series.
            Solar zenith angle.
        solar_azimuth : float or Series.
            Solar azimuth angle.
        dni : float or Series or tuple of float or Series
            Direct Normal Irradiance
        ghi : float or Series or tuple of float or Series
            Global horizontal irradiance
        dhi : float or Series or tuple of float or Series
            Diffuse horizontal irradiance
        dni_extra : None, float or Series, default None
            Extraterrestrial direct normal irradiance
        airmass : None, float or Series, default None
            Airmass
        model : String, default 'haydavies'
            Irradiance model.

        kwargs
            Extra parameters passed to :func:`irradiance.get_total_irradiance`.

        Notes
        -----
        Each of `dni`, `ghi`, and `dni` parameters may be passed as a tuple
        to provide different irradiance for each array in the system. If not
        passed as a tuple then the same value is used for input to each Array.
        If passed as a tuple the length must be the same as the number of
        Arrays.

        Returns
        -------
        poa_irradiance : DataFrame or tuple of DataFrame
            Column names are: ``total, beam, sky, ground``.
        """
        dni = self._validate_per_array(dni, system_wide=True)
        ghi = self._validate_per_array(ghi, system_wide=True)
        dhi = self._validate_per_array(dhi, system_wide=True)
        return tuple(
            array.get_irradiance(solar_zenith, solar_azimuth,
                                 dni, ghi, dhi,
                                 dni_extra, airmass, model,
                                 **kwargs)
            for array, dni, ghi, dhi in zip(
                self.arrays, dni, ghi, dhi
            )
        )

    @_unwrap_single_value
    def get_iam(self, aoi, iam_model='physical'):
        """
        Determine the incidence angle modifier using the method specified by
        ``iam_model``.

        Parameters for the selected IAM model are expected to be in
        ``PVSystem.module_parameters``. Default parameters are available for
        the 'physical', 'ashrae' and 'martin_ruiz' models.

        Parameters
        ----------
        aoi : numeric or tuple of numeric
            The angle of incidence in degrees.

        aoi_model : string, default 'physical'
            The IAM model to be used. Valid strings are 'physical', 'ashrae',
            'martin_ruiz' and 'sapm'.
        Returns
        -------
        iam : numeric or tuple of numeric
            The AOI modifier.

        Raises
        ------
        ValueError
            if `iam_model` is not a valid model name.
        """
        aoi = self._validate_per_array(aoi)
        return tuple(array.get_iam(aoi, iam_model)
                     for array, aoi in zip(self.arrays, aoi))

    @_unwrap_single_value
    def calcparams_desoto(self, effective_irradiance, temp_cell, **kwargs):
        """
        Use the :py:func:`calcparams_desoto` function, the input
        parameters and ``self.module_parameters`` to calculate the
        module currents and resistances.

        Parameters
        ----------
        effective_irradiance : numeric or tuple of numeric
            The irradiance (W/m2) that is converted to photocurrent.

        temp_cell : float or Series or tuple of float or Series
            The average cell temperature of cells within a module in C.

        **kwargs
            See pvsystem.calcparams_desoto for details

        Returns
        -------
        See pvsystem.calcparams_desoto for details
        """
        effective_irradiance = self._validate_per_array(effective_irradiance)
        temp_cell = self._validate_per_array(temp_cell)

        build_kwargs = functools.partial(
            _build_kwargs,
            ['a_ref', 'I_L_ref', 'I_o_ref', 'R_sh_ref',
             'R_s', 'alpha_sc', 'EgRef', 'dEgdT',
             'irrad_ref', 'temp_ref']
        )

        return tuple(
            calcparams_desoto(
                effective_irradiance, temp_cell,
                **build_kwargs(array.module_parameters)
            )
            for array, effective_irradiance, temp_cell
            in zip(self.arrays, effective_irradiance, temp_cell)
        )

    @_unwrap_single_value
    def calcparams_cec(self, effective_irradiance, temp_cell, **kwargs):
        """
        Use the :py:func:`calcparams_cec` function, the input
        parameters and ``self.module_parameters`` to calculate the
        module currents and resistances.

        Parameters
        ----------
        effective_irradiance : numeric or tuple of numeric
            The irradiance (W/m2) that is converted to photocurrent.

        temp_cell : float or Series or tuple of float or Series
            The average cell temperature of cells within a module in C.

        **kwargs
            See pvsystem.calcparams_cec for details

        Returns
        -------
        See pvsystem.calcparams_cec for details
        """
        effective_irradiance = self._validate_per_array(effective_irradiance)
        temp_cell = self._validate_per_array(temp_cell)

        build_kwargs = functools.partial(
            _build_kwargs,
            ['a_ref', 'I_L_ref', 'I_o_ref', 'R_sh_ref',
             'R_s', 'alpha_sc', 'Adjust', 'EgRef', 'dEgdT',
             'irrad_ref', 'temp_ref']
        )

        return tuple(
            calcparams_cec(
                effective_irradiance, temp_cell,
                **build_kwargs(array.module_parameters)
            )
            for array, effective_irradiance, temp_cell
            in zip(self.arrays, effective_irradiance, temp_cell)
        )

    @_unwrap_single_value
    def calcparams_pvsyst(self, effective_irradiance, temp_cell):
        """
        Use the :py:func:`calcparams_pvsyst` function, the input
        parameters and ``self.module_parameters`` to calculate the
        module currents and resistances.

        Parameters
        ----------
        effective_irradiance : numeric or tuple of numeric
            The irradiance (W/m2) that is converted to photocurrent.

        temp_cell : float or Series or tuple of float or Series
            The average cell temperature of cells within a module in C.

        Returns
        -------
        See pvsystem.calcparams_pvsyst for details
        """
        effective_irradiance = self._validate_per_array(effective_irradiance)
        temp_cell = self._validate_per_array(temp_cell)

        build_kwargs = functools.partial(
            _build_kwargs,
            ['gamma_ref', 'mu_gamma', 'I_L_ref', 'I_o_ref',
             'R_sh_ref', 'R_sh_0', 'R_sh_exp',
             'R_s', 'alpha_sc', 'EgRef',
             'irrad_ref', 'temp_ref',
             'cells_in_series']
        )

        return tuple(
            calcparams_pvsyst(
                effective_irradiance, temp_cell,
                **build_kwargs(array.module_parameters)
            )
            for array, effective_irradiance, temp_cell
            in zip(self.arrays, effective_irradiance, temp_cell)
        )

    @_unwrap_single_value
    def sapm(self, effective_irradiance, temp_cell, **kwargs):
        """
        Use the :py:func:`sapm` function, the input parameters,
        and ``self.module_parameters`` to calculate
        Voc, Isc, Ix, Ixx, Vmp, and Imp.

        Parameters
        ----------
        effective_irradiance : numeric or tuple of numeric
            The irradiance (W/m2) that is converted to photocurrent.

        temp_cell : float or Series or tuple of float or Series
            The average cell temperature of cells within a module in C.

        kwargs
            See pvsystem.sapm for details

        Returns
        -------
        See pvsystem.sapm for details
        """
        effective_irradiance = self._validate_per_array(effective_irradiance)
        temp_cell = self._validate_per_array(temp_cell)

        return tuple(
            sapm(effective_irradiance, temp_cell, array.module_parameters)
            for array, effective_irradiance, temp_cell
            in zip(self.arrays, effective_irradiance, temp_cell)
        )

    @_unwrap_single_value
    def sapm_celltemp(self, poa_global, temp_air, wind_speed):
        """Uses :py:func:`temperature.sapm_cell` to calculate cell
        temperatures.

        Parameters
        ----------
        poa_global : numeric or tuple of numeric
            Total incident irradiance in W/m^2.

        temp_air : numeric or tuple of numeric
            Ambient dry bulb temperature in degrees C.

        wind_speed : numeric or tuple of numeric
            Wind speed in m/s at a height of 10 meters.

        Returns
        -------
        numeric or tuple of numeric
            values in degrees C.

        Notes
        -----
        The `temp_air` and `wind_speed` parameters may be passed as tuples
        to provide different values for each Array in the system. If not
        passed as a tuple then the same value is used for input to each Array.
        If passed as a tuple the length must be the same as the number of
        Arrays.
        """
        poa_global = self._validate_per_array(poa_global)
        temp_air = self._validate_per_array(temp_air, system_wide=True)
        wind_speed = self._validate_per_array(wind_speed, system_wide=True)

        build_kwargs = functools.partial(_build_kwargs, ['a', 'b', 'deltaT'])
        return tuple(
            temperature.sapm_cell(
                poa_global, temp_air, wind_speed,
                **build_kwargs(array.temperature_model_parameters)
            )
            for array, poa_global, temp_air, wind_speed in zip(
                self.arrays, poa_global, temp_air, wind_speed
            )
        )

    @_unwrap_single_value
    def sapm_spectral_loss(self, airmass_absolute):
        """
        Use the :py:func:`sapm_spectral_loss` function, the input
        parameters, and ``self.module_parameters`` to calculate F1.

        Parameters
        ----------
        airmass_absolute : numeric
            Absolute airmass.

        Returns
        -------
        F1 : numeric or tuple of numeric
            The SAPM spectral loss coefficient.
        """
        return tuple(
            sapm_spectral_loss(airmass_absolute, array.module_parameters)
            for array in self.arrays
        )

    @_unwrap_single_value
    def sapm_effective_irradiance(self, poa_direct, poa_diffuse,
                                  airmass_absolute, aoi,
                                  reference_irradiance=1000):
        """
        Use the :py:func:`sapm_effective_irradiance` function, the input
        parameters, and ``self.module_parameters`` to calculate
        effective irradiance.

        Parameters
        ----------
        poa_direct : numeric or tuple of numeric
            The direct irradiance incident upon the module.  [W/m2]

        poa_diffuse : numeric or tuple of numeric
            The diffuse irradiance incident on module.  [W/m2]

        airmass_absolute : numeric
            Absolute airmass. [unitless]

        aoi : numeric or tuple of numeric
            Angle of incidence. [degrees]

        Returns
        -------
        effective_irradiance : numeric or tuple of numeric
            The SAPM effective irradiance. [W/m2]
        """
        poa_direct = self._validate_per_array(poa_direct)
        poa_diffuse = self._validate_per_array(poa_diffuse)
        aoi = self._validate_per_array(aoi)
        return tuple(
            sapm_effective_irradiance(
                poa_direct, poa_diffuse, airmass_absolute, aoi,
                array.module_parameters)
            for array, poa_direct, poa_diffuse, aoi
            in zip(self.arrays, poa_direct, poa_diffuse, aoi)
        )

    @_unwrap_single_value
    def pvsyst_celltemp(self, poa_global, temp_air, wind_speed=1.0):
        """Uses :py:func:`temperature.pvsyst_cell` to calculate cell
        temperature.

        Parameters
        ----------
        poa_global : numeric or tuple of numeric
            Total incident irradiance in W/m^2.

        temp_air : numeric or tuple of numeric
            Ambient dry bulb temperature in degrees C.

        wind_speed : numeric or tuple of numeric, default 1.0
            Wind speed in m/s measured at the same height for which the wind
            loss factor was determined.  The default value is 1.0, which is
            the wind speed at module height used to determine NOCT.

        Returns
        -------
        numeric or tuple of numeric
            values in degrees C.

        Notes
        -----
        The `temp_air` and `wind_speed` parameters may be passed as tuples
        to provide different values for each Array in the system. If not
        passed as a tuple then the same value is used for input to each Array.
        If passed as a tuple the length must be the same as the number of
        Arrays.
        """
        poa_global = self._validate_per_array(poa_global)
        temp_air = self._validate_per_array(temp_air, system_wide=True)
        wind_speed = self._validate_per_array(wind_speed, system_wide=True)

        def build_celltemp_kwargs(array):
            return {**_build_kwargs(['eta_m', 'alpha_absorption'],
                                    array.module_parameters),
                    **_build_kwargs(['u_c', 'u_v'],
                                    array.temperature_model_parameters)}
        return tuple(
            temperature.pvsyst_cell(poa_global, temp_air, wind_speed,
                                    **build_celltemp_kwargs(array))
            for array, poa_global, temp_air, wind_speed in zip(
                self.arrays, poa_global, temp_air, wind_speed
            )
        )

    @_unwrap_single_value
    def faiman_celltemp(self, poa_global, temp_air, wind_speed=1.0):
        """
        Use :py:func:`temperature.faiman` to calculate cell temperature.

        Parameters
        ----------
        poa_global : numeric or tuple of numeric
            Total incident irradiance [W/m^2].

        temp_air : numeric or tuple of numeric
            Ambient dry bulb temperature [C].

        wind_speed : numeric or tuple of numeric, default 1.0
            Wind speed in m/s measured at the same height for which the wind
            loss factor was determined.  The default value 1.0 m/s is the wind
            speed at module height used to determine NOCT. [m/s]

        Returns
        -------
        numeric or tuple of numeric
            values in degrees C.

        Notes
        -----
        The `temp_air` and `wind_speed` parameters may be passed as tuples
        to provide different values for each Array in the system. If not
        passed as a tuple then the same value is used for input to each Array.
        If passed as a tuple the length must be the same as the number of
        Arrays.
        """
        poa_global = self._validate_per_array(poa_global)
        temp_air = self._validate_per_array(temp_air, system_wide=True)
        wind_speed = self._validate_per_array(wind_speed, system_wide=True)
        return tuple(
            temperature.faiman(
                poa_global, temp_air, wind_speed,
                **_build_kwargs(
                    ['u0', 'u1'], array.temperature_model_parameters))
            for array, poa_global, temp_air, wind_speed in zip(
                self.arrays, poa_global, temp_air, wind_speed
            )
        )

    @_unwrap_single_value
    def fuentes_celltemp(self, poa_global, temp_air, wind_speed):
        """
        Use :py:func:`temperature.fuentes` to calculate cell temperature.

        Parameters
        ----------
        poa_global : pandas Series or tuple of Series
            Total incident irradiance [W/m^2]

        temp_air : pandas Series or tuple of Series
            Ambient dry bulb temperature [C]

        wind_speed : pandas Series or tuple of Series
            Wind speed [m/s]

        Returns
        -------
        temperature_cell : Series or tuple of Series
            The modeled cell temperature [C]

        Notes
        -----
        The Fuentes thermal model uses the module surface tilt for convection
        modeling. The SAM implementation of PVWatts hardcodes the surface tilt
        value at 30 degrees, ignoring whatever value is used for irradiance
        transposition. This method defaults to using ``self.surface_tilt``, but
        if you want to match the PVWatts behavior, you can override it by
        including a ``surface_tilt`` value in ``temperature_model_parameters``.

        Notes
        -----
        The `temp_air` and `wind_speed` parameters may be passed as tuples
        to provide different values for each Array in the system. If not
        passed as a tuple then the same value is used for input to each Array.
        If passed as a tuple the length must be the same as the number of
        Arrays.
        """
        # default to using the Array attribute, but allow user to
        # override with a custom surface_tilt value
        poa_global = self._validate_per_array(poa_global)
        temp_air = self._validate_per_array(temp_air, system_wide=True)
        wind_speed = self._validate_per_array(wind_speed, system_wide=True)

        def _build_kwargs_fuentes(array):
            kwargs = {'surface_tilt': array.surface_tilt}
            temp_model_kwargs = _build_kwargs([
                'noct_installed', 'module_height', 'wind_height', 'emissivity',
                'absorption', 'surface_tilt', 'module_width', 'module_length'],
                array.temperature_model_parameters)
            kwargs.update(temp_model_kwargs)
            return kwargs
        return tuple(
            temperature.fuentes(
                poa_global, temp_air, wind_speed,
                **_build_kwargs_fuentes(array))
            for array, poa_global, temp_air, wind_speed in zip(
                self.arrays, poa_global, temp_air, wind_speed
            )
        )

    @_unwrap_single_value
    def first_solar_spectral_loss(self, pw, airmass_absolute):

        """
        Use the :py:func:`first_solar_spectral_correction` function to
        calculate the spectral loss modifier. The model coefficients are
        specific to the module's cell type, and are determined by searching
        for one of the following keys in self.module_parameters (in order):

        - 'first_solar_spectral_coefficients' (user-supplied coefficients)
        - 'Technology' - a string describing the cell type, can be read from
          the CEC module parameter database
        - 'Material' - a string describing the cell type, can be read from
          the Sandia module database.

        Parameters
        ----------
        pw : array-like
            atmospheric precipitable water (cm).

        airmass_absolute : array-like
            absolute (pressure corrected) airmass.

        Returns
        -------
        modifier: array-like or tuple of array-like
            spectral mismatch factor (unitless) which can be multiplied
            with broadband irradiance reaching a module's cells to estimate
            effective irradiance, i.e., the irradiance that is converted to
            electrical current.
        """
        pw = self._validate_per_array(pw, system_wide=True)

        def _spectral_correction(array, pw):
            if 'first_solar_spectral_coefficients' in \
                    array.module_parameters.keys():
                coefficients = \
                    array.module_parameters[
                        'first_solar_spectral_coefficients'
                    ]
                module_type = None
            else:
                module_type = array._infer_cell_type()
                coefficients = None

            return atmosphere.first_solar_spectral_correction(
                pw, airmass_absolute,
                module_type, coefficients
            )
        return tuple(
            itertools.starmap(_spectral_correction, zip(self.arrays, pw))
        )

    def singlediode(self, photocurrent, saturation_current,
                    resistance_series, resistance_shunt, nNsVth,
                    ivcurve_pnts=None):
        """Wrapper around the :py:func:`pvlib.pvsystem.singlediode` function.

        See :py:func:`pvsystem.singlediode` for details
        """
        return singlediode(photocurrent, saturation_current,
                           resistance_series, resistance_shunt, nNsVth,
                           ivcurve_pnts=ivcurve_pnts)

    def i_from_v(self, resistance_shunt, resistance_series, nNsVth, voltage,
                 saturation_current, photocurrent):
        """Wrapper around the :py:func:`pvlib.pvsystem.i_from_v` function.

        See :py:func:`pvsystem.i_from_v` for details
        """
        return i_from_v(resistance_shunt, resistance_series, nNsVth, voltage,
                        saturation_current, photocurrent)

    def get_ac(self, model, p_dc, v_dc=None):
        r"""Calculates AC power from p_dc using the inverter model indicated
        by model and self.inverter_parameters.

        Parameters
        ----------
        model : str
            Must be one of 'sandia', 'adr', or 'pvwatts'.
        p_dc : numeric, or tuple, list or array of numeric
            DC power on each MPPT input of the inverter. Use tuple, list or
            array for inverters with multiple MPPT inputs. If type is array,
            p_dc must be 2d with axis 0 being the MPPT inputs. [W]
        v_dc : numeric, or tuple, list or array of numeric
            DC voltage on each MPPT input of the inverter. Required when
            model='sandia' or model='adr'. Use tuple, list or
            array for inverters with multiple MPPT inputs. If type is array,
            v_dc must be 2d with axis 0 being the MPPT inputs. [V]

        Returns
        -------
        power_ac : numeric
            AC power output for the inverter. [W]

        Raises
        ------
        ValueError
            If model is not one of 'sandia', 'adr' or 'pvwatts'.
        ValueError
            If model='adr' and the PVSystem has more than one array.

        See also
        --------
        pvlib.inverter.sandia
        pvlib.inverter.sandia_multi
        pvlib.inverter.adr
        pvlib.inverter.pvwatts
        pvlib.inverter.pvwatts_multi
        """
        model = model.lower()
        multiple_arrays = self.num_arrays > 1
        if model == 'sandia':
            p_dc = self._validate_per_array(p_dc)
            v_dc = self._validate_per_array(v_dc)
            if multiple_arrays:
                return inverter.sandia_multi(
                    v_dc, p_dc, self.inverter_parameters)
            return inverter.sandia(v_dc[0], p_dc[0], self.inverter_parameters)
        elif model == 'pvwatts':
            kwargs = _build_kwargs(['eta_inv_nom', 'eta_inv_ref'],
                                   self.inverter_parameters)
            p_dc = self._validate_per_array(p_dc)
            if multiple_arrays:
                return inverter.pvwatts_multi(
                    p_dc, self.inverter_parameters['pdc0'], **kwargs)
            return inverter.pvwatts(
                p_dc[0], self.inverter_parameters['pdc0'], **kwargs)
        elif model == 'adr':
            if multiple_arrays:
                raise ValueError(
                    'The adr inverter function cannot be used for an inverter',
                    ' with multiple MPPT inputs')
            # While this is only used for single-array systems, calling
            # _validate_per_arry lets us pass in singleton tuples.
            p_dc = self._validate_per_array(p_dc)
            v_dc = self._validate_per_array(v_dc)
            return inverter.adr(v_dc[0], p_dc[0], self.inverter_parameters)
        else:
            raise ValueError(
                model + ' is not a valid AC power model.',
                ' model must be one of "sandia", "adr" or "pvwatts"')

    @deprecated('0.9', alternative='PVSystem.get_ac', removal='0.10')
    def snlinverter(self, v_dc, p_dc):
        """Uses :py:func:`pvlib.inverter.sandia` to calculate AC power based on
        ``self.inverter_parameters`` and the input voltage and power.

        See :py:func:`pvlib.inverter.sandia` for details
        """
        return inverter.sandia(v_dc, p_dc, self.inverter_parameters)

    @deprecated('0.9', alternative='PVSystem.get_ac', removal='0.10')
    def adrinverter(self, v_dc, p_dc):
        """Uses :py:func:`pvlib.inverter.adr` to calculate AC power based on
        ``self.inverter_parameters`` and the input voltage and power.

        See :py:func:`pvlib.inverter.adr` for details
        """
        return inverter.adr(v_dc, p_dc, self.inverter_parameters)

    @_unwrap_single_value
    def scale_voltage_current_power(self, data):
        """
        Scales the voltage, current, and power of the `data` DataFrame
        by `self.modules_per_string` and `self.strings_per_inverter`.

        Parameters
        ----------
        data: DataFrame or tuple of DataFrame
            May contain columns `'v_mp', 'v_oc', 'i_mp' ,'i_x', 'i_xx',
            'i_sc', 'p_mp'`.

        Returns
        -------
        scaled_data: DataFrame or tuple of DataFrame
            A scaled copy of the input data.
        """
        data = self._validate_per_array(data)
        return tuple(
            scale_voltage_current_power(data,
                                        voltage=array.modules_per_string,
                                        current=array.strings)
            for array, data in zip(self.arrays, data)
        )

    @_unwrap_single_value
    def pvwatts_dc(self, g_poa_effective, temp_cell):
        """
        Calcuates DC power according to the PVWatts model using
        :py:func:`pvlib.pvsystem.pvwatts_dc`, `self.module_parameters['pdc0']`,
        and `self.module_parameters['gamma_pdc']`.

        See :py:func:`pvlib.pvsystem.pvwatts_dc` for details.
        """
        g_poa_effective = self._validate_per_array(g_poa_effective)
        temp_cell = self._validate_per_array(temp_cell)
        return tuple(
            pvwatts_dc(g_poa_effective, temp_cell,
                       array.module_parameters['pdc0'],
                       array.module_parameters['gamma_pdc'],
                       **_build_kwargs(['temp_ref'], array.module_parameters))
            for array, g_poa_effective, temp_cell
            in zip(self.arrays, g_poa_effective, temp_cell)
        )

    def pvwatts_losses(self):
        """
        Calculates DC power losses according the PVwatts model using
        :py:func:`pvlib.pvsystem.pvwatts_losses` and
        ``self.losses_parameters``.

        See :py:func:`pvlib.pvsystem.pvwatts_losses` for details.
        """
        kwargs = _build_kwargs(['soiling', 'shading', 'snow', 'mismatch',
                                'wiring', 'connections', 'lid',
                                'nameplate_rating', 'age', 'availability'],
                               self.losses_parameters)
        return pvwatts_losses(**kwargs)

    @deprecated('0.9', alternative='PVSystem.get_ac', removal='0.10')
    def pvwatts_ac(self, pdc):
        """
        Calculates AC power according to the PVWatts model using
        :py:func:`pvlib.inverter.pvwatts`, `self.module_parameters["pdc0"]`,
        and `eta_inv_nom=self.inverter_parameters["eta_inv_nom"]`.

        See :py:func:`pvlib.inverter.pvwatts` for details.
        """
        kwargs = _build_kwargs(['eta_inv_nom', 'eta_inv_ref'],
                               self.inverter_parameters)

        return inverter.pvwatts(pdc, self.inverter_parameters['pdc0'],
                                **kwargs)

<<<<<<< HEAD
    def pvwatts_multi(self, p_dc):
        """Uses :py:func:`pvlib.inverter.pvwatts_multi` to calculate AC power
        based on ``self.inverter_parameters`` and the input voltage and power.

        The parameter `p_dc` must be a tuple with length equal to
        ``self.num_arrays`` if the system has more than one array.

        See :py:func:`pvlib.inverter.pvwatts_multi` for details.
        """
        p_dc = self._validate_per_array(p_dc)
        kwargs = _build_kwargs(['eta_inv_nom', 'eta_inv_ref'],
                               self.inverter_parameters)
        return inverter.pvwatts_multi(p_dc, self.inverter_parameters['pdc0'],
                                      **kwargs)

    @_unwrap_single_value
    def dc_ohms_from_percent(self):
        """
        Calculates the equivalent resistance of the wires for each array using
        :py:func:`pvlib.pvsystem.dc_ohms_from_percent`

        See :py:func:`pvlib.pvsystem.dc_ohms_from_percent` for details.
        """

        return tuple(array.dc_ohms_from_percent() for array in self.arrays)

=======
>>>>>>> 59a8b6c9
    @property
    @_unwrap_single_value
    def module_parameters(self):
        return tuple(array.module_parameters for array in self.arrays)

    @property
    @_unwrap_single_value
    def module(self):
        return tuple(array.module for array in self.arrays)

    @property
    @_unwrap_single_value
    def module_type(self):
        return tuple(array.module_type for array in self.arrays)

    @property
    @_unwrap_single_value
    def temperature_model_parameters(self):
        return tuple(array.temperature_model_parameters
                     for array in self.arrays)

    @temperature_model_parameters.setter
    def temperature_model_parameters(self, value):
        for array in self.arrays:
            array.temperature_model_parameters = value

    @property
    @_unwrap_single_value
    def surface_tilt(self):
        return tuple(array.surface_tilt for array in self.arrays)

    @surface_tilt.setter
    def surface_tilt(self, value):
        for array in self.arrays:
            array.surface_tilt = value

    @property
    @_unwrap_single_value
    def surface_azimuth(self):
        return tuple(array.surface_azimuth for array in self.arrays)

    @surface_azimuth.setter
    def surface_azimuth(self, value):
        for array in self.arrays:
            array.surface_azimuth = value

    @property
    @_unwrap_single_value
    def albedo(self):
        return tuple(array.albedo for array in self.arrays)

    @property
    @_unwrap_single_value
    def racking_model(self):
        return tuple(array.racking_model for array in self.arrays)

    @racking_model.setter
    def racking_model(self, value):
        for array in self.arrays:
            array.racking_model = value

    @property
    @_unwrap_single_value
    def modules_per_string(self):
        return tuple(array.modules_per_string for array in self.arrays)

    @property
    @_unwrap_single_value
    def strings_per_inverter(self):
        return tuple(array.strings for array in self.arrays)

    @property
    def num_arrays(self):
        """The number of Arrays in the system."""
        return len(self.arrays)


class Array:
    """
    An Array is a set of of modules at the same orientation.

    Specifically, an array is defined by tilt, azimuth, the
    module parameters, the number of parallel strings of modules
    and the number of modules on each string.

    Parameters
    ----------
    surface_tilt: float or array-like, default 0
        Surface tilt angles in decimal degrees.
        The tilt angle is defined as degrees from horizontal
        (e.g. surface facing up = 0, surface facing horizon = 90)

    surface_azimuth: float or array-like, default 180
        Azimuth angle of the module surface.
        North=0, East=90, South=180, West=270.

    albedo : None or float, default None
        The ground albedo. If ``None``, will attempt to use
        ``surface_type`` to look up an albedo value in
        ``irradiance.SURFACE_ALBEDOS``. If a surface albedo
        cannot be found then 0.25 is used.

    surface_type : None or string, default None
        The ground surface type. See ``irradiance.SURFACE_ALBEDOS``
        for valid values.

    module : None or string, default None
        The model name of the modules.
        May be used to look up the module_parameters dictionary
        via some other method.

    module_type : None or string, default None
         Describes the module's construction. Valid strings are 'glass_polymer'
         and 'glass_glass'. Used for cell and module temperature calculations.

    module_parameters : None, dict or Series, default None
        Parameters for the module model, e.g., SAPM, CEC, or other.

    temperature_model_parameters : None, dict or Series, default None.
        Parameters for the module temperature model, e.g., SAPM, Pvsyst, or
        other.

    modules_per_string: int, default 1
        Number of modules per string in the array.

    strings: int, default 1
        Number of parallel strings in the array.

    racking_model : None or string, default None
        Valid strings are 'open_rack', 'close_mount', and 'insulated_back'.
        Used to identify a parameter set for the SAPM cell temperature model.

    array_losses_parameters: None, dict or Series, default None.
        Supported keys are dc_ohmic_percent.

    """

    def __init__(self,
                 surface_tilt=0, surface_azimuth=180,
                 albedo=None, surface_type=None,
                 module=None, module_type=None,
                 module_parameters=None,
                 temperature_model_parameters=None,
                 modules_per_string=1, strings=1,
                 racking_model=None, array_losses_parameters=None,
                 name=None):
        self.surface_tilt = surface_tilt
        self.surface_azimuth = surface_azimuth

        self.surface_type = surface_type
        if albedo is None:
            self.albedo = irradiance.SURFACE_ALBEDOS.get(surface_type, 0.25)
        else:
            self.albedo = albedo

        self.module = module
        if module_parameters is None:
            self.module_parameters = {}
        else:
            self.module_parameters = module_parameters

        self.module_type = module_type
        self.racking_model = racking_model

        self.strings = strings
        self.modules_per_string = modules_per_string

        if temperature_model_parameters is None:
            self.temperature_model_parameters = \
                self._infer_temperature_model_params()
        else:
            self.temperature_model_parameters = temperature_model_parameters

        if array_losses_parameters is None:
            self.array_losses_parameters = {}
        else:
            self.array_losses_parameters = array_losses_parameters

        self.name = name

    def __repr__(self):
        attrs = ['name', 'surface_tilt', 'surface_azimuth', 'module',
                 'albedo', 'racking_model', 'module_type',
                 'temperature_model_parameters',
                 'strings', 'modules_per_string']
        return 'Array:\n  ' + '\n  '.join(
            f'{attr}: {getattr(self, attr)}' for attr in attrs
        )

    def _infer_temperature_model_params(self):
        # try to infer temperature model parameters from from racking_model
        # and module_type
        param_set = f'{self.racking_model}_{self.module_type}'
        if param_set in temperature.TEMPERATURE_MODEL_PARAMETERS['sapm']:
            return temperature._temperature_model_params('sapm', param_set)
        elif 'freestanding' in param_set:
            return temperature._temperature_model_params('pvsyst',
                                                         'freestanding')
        elif 'insulated' in param_set:  # after SAPM to avoid confusing keys
            return temperature._temperature_model_params('pvsyst',
                                                         'insulated')
        else:
            return {}

    def _infer_cell_type(self):

        """
        Examines module_parameters and maps the Technology key for the CEC
        database and the Material key for the Sandia database to a common
        list of strings for cell type.

        Returns
        -------
        cell_type: str

        """

        _cell_type_dict = {'Multi-c-Si': 'multisi',
                           'Mono-c-Si': 'monosi',
                           'Thin Film': 'cigs',
                           'a-Si/nc': 'asi',
                           'CIS': 'cigs',
                           'CIGS': 'cigs',
                           '1-a-Si': 'asi',
                           'CdTe': 'cdte',
                           'a-Si': 'asi',
                           '2-a-Si': None,
                           '3-a-Si': None,
                           'HIT-Si': 'monosi',
                           'mc-Si': 'multisi',
                           'c-Si': 'multisi',
                           'Si-Film': 'asi',
                           'EFG mc-Si': 'multisi',
                           'GaAs': None,
                           'a-Si / mono-Si': 'monosi'}

        if 'Technology' in self.module_parameters.keys():
            # CEC module parameter set
            cell_type = _cell_type_dict[self.module_parameters['Technology']]
        elif 'Material' in self.module_parameters.keys():
            # Sandia module parameter set
            cell_type = _cell_type_dict[self.module_parameters['Material']]
        else:
            cell_type = None

        return cell_type

    def get_aoi(self, solar_zenith, solar_azimuth):
        """
        Get the angle of incidence on the array.

        Parameters
        ----------
        solar_zenith : float or Series
            Solar zenith angle.
        solar_azimuth : float or Series
            Solar azimuth angle

        Returns
        -------
        aoi : Series
            Then angle of incidence.
        """
        return irradiance.aoi(self.surface_tilt, self.surface_azimuth,
                              solar_zenith, solar_azimuth)

    def get_irradiance(self, solar_zenith, solar_azimuth, dni, ghi, dhi,
                       dni_extra=None, airmass=None, model='haydavies',
                       **kwargs):
        """
        Get plane of array irradiance components.

        Uses the :py:func:`pvlib.irradiance.get_total_irradiance` function to
        calculate the plane of array irradiance components for a surface
        defined by ``self.surface_tilt`` and ``self.surface_azimuth`` with
        albedo ``self.albedo``.

        Parameters
        ----------
        solar_zenith : float or Series.
            Solar zenith angle.
        solar_azimuth : float or Series.
            Solar azimuth angle.
        dni : float or Series
            Direct Normal Irradiance
        ghi : float or Series
            Global horizontal irradiance
        dhi : float or Series
            Diffuse horizontal irradiance
        dni_extra : None, float or Series, default None
            Extraterrestrial direct normal irradiance
        airmass : None, float or Series, default None
            Airmass
        model : String, default 'haydavies'
            Irradiance model.

        kwargs
            Extra parameters passed to
            :py:func:`pvlib.irradiance.get_total_irradiance`.

        Returns
        -------
        poa_irradiance : DataFrame
            Column names are: ``total, beam, sky, ground``.
        """
        # not needed for all models, but this is easier
        if dni_extra is None:
            dni_extra = irradiance.get_extra_radiation(solar_zenith.index)

        if airmass is None:
            airmass = atmosphere.get_relative_airmass(solar_zenith)

        return irradiance.get_total_irradiance(self.surface_tilt,
                                               self.surface_azimuth,
                                               solar_zenith, solar_azimuth,
                                               dni, ghi, dhi,
                                               dni_extra=dni_extra,
                                               airmass=airmass,
                                               model=model,
                                               albedo=self.albedo,
                                               **kwargs)

    def get_iam(self, aoi, iam_model='physical'):
        """
        Determine the incidence angle modifier using the method specified by
        ``iam_model``.

        Parameters for the selected IAM model are expected to be in
        ``Array.module_parameters``. Default parameters are available for
        the 'physical', 'ashrae' and 'martin_ruiz' models.

        Parameters
        ----------
        aoi : numeric
            The angle of incidence in degrees.

        aoi_model : string, default 'physical'
            The IAM model to be used. Valid strings are 'physical', 'ashrae',
            'martin_ruiz' and 'sapm'.

        Returns
        -------
        iam : numeric
            The AOI modifier.

        Raises
        ------
        ValueError
            if `iam_model` is not a valid model name.
        """
        model = iam_model.lower()
        if model in ['ashrae', 'physical', 'martin_ruiz']:
            param_names = iam._IAM_MODEL_PARAMS[model]
            kwargs = _build_kwargs(param_names, self.module_parameters)
            func = getattr(iam, model)
            return func(aoi, **kwargs)
        elif model == 'sapm':
            return iam.sapm(aoi, self.module_parameters)
        elif model == 'interp':
            raise ValueError(model + ' is not implemented as an IAM model '
                             'option for Array')
        else:
            raise ValueError(model + ' is not a valid IAM model')

    def dc_ohms_from_percent(self):
        """
        Calculates the equivalent resistance of the wires using
        :py:func:`pvlib.pvsystem.dc_ohms_from_percent`,
        `self.losses_parameters["dc_ohmic_percent"]`,
        `self.module_parameters["V_mp_ref"]`,
        `self.module_parameters["I_mp_ref"]`,
        `self.modules_per_string`, and `self.strings_per_inverter`.
        See :py:func:`pvlib.pvsystem.dc_ohms_from_percent` for details.
        """

        kwargs = _build_kwargs(['dc_ohmic_percent'],
                               self.array_losses_parameters)

        kwargs.update(_build_kwargs(['V_mp_ref', 'I_mp_ref'],
                                    self.module_parameters))

        kwargs.update({'modules_per_string': self.modules_per_string,
                       'strings_per_inverter': self.strings})

        return dc_ohms_from_percent(**kwargs)


def calcparams_desoto(effective_irradiance, temp_cell,
                      alpha_sc, a_ref, I_L_ref, I_o_ref, R_sh_ref, R_s,
                      EgRef=1.121, dEgdT=-0.0002677,
                      irrad_ref=1000, temp_ref=25):
    '''
    Calculates five parameter values for the single diode equation at
    effective irradiance and cell temperature using the De Soto et al.
    model described in [1]_. The five values returned by calcparams_desoto
    can be used by singlediode to calculate an IV curve.

    Parameters
    ----------
    effective_irradiance : numeric
        The irradiance (W/m2) that is converted to photocurrent.

    temp_cell : numeric
        The average cell temperature of cells within a module in C.

    alpha_sc : float
        The short-circuit current temperature coefficient of the
        module in units of A/C.

    a_ref : float
        The product of the usual diode ideality factor (n, unitless),
        number of cells in series (Ns), and cell thermal voltage at reference
        conditions, in units of V.

    I_L_ref : float
        The light-generated current (or photocurrent) at reference conditions,
        in amperes.

    I_o_ref : float
        The dark or diode reverse saturation current at reference conditions,
        in amperes.

    R_sh_ref : float
        The shunt resistance at reference conditions, in ohms.

    R_s : float
        The series resistance at reference conditions, in ohms.

    EgRef : float
        The energy bandgap at reference temperature in units of eV.
        1.121 eV for crystalline silicon. EgRef must be >0.  For parameters
        from the SAM CEC module database, EgRef=1.121 is implicit for all
        cell types in the parameter estimation algorithm used by NREL.

    dEgdT : float
        The temperature dependence of the energy bandgap at reference
        conditions in units of 1/K. May be either a scalar value
        (e.g. -0.0002677 as in [1]_) or a DataFrame (this may be useful if
        dEgdT is a modeled as a function of temperature). For parameters from
        the SAM CEC module database, dEgdT=-0.0002677 is implicit for all cell
        types in the parameter estimation algorithm used by NREL.

    irrad_ref : float (optional, default=1000)
        Reference irradiance in W/m^2.

    temp_ref : float (optional, default=25)
        Reference cell temperature in C.

    Returns
    -------
    Tuple of the following results:

    photocurrent : numeric
        Light-generated current in amperes

    saturation_current : numeric
        Diode saturation curent in amperes

    resistance_series : float
        Series resistance in ohms

    resistance_shunt : numeric
        Shunt resistance in ohms

    nNsVth : numeric
        The product of the usual diode ideality factor (n, unitless),
        number of cells in series (Ns), and cell thermal voltage at
        specified effective irradiance and cell temperature.

    References
    ----------
    .. [1] W. De Soto et al., "Improvement and validation of a model for
       photovoltaic array performance", Solar Energy, vol 80, pp. 78-88,
       2006.

    .. [2] System Advisor Model web page. https://sam.nrel.gov.

    .. [3] A. Dobos, "An Improved Coefficient Calculator for the California
       Energy Commission 6 Parameter Photovoltaic Module Model", Journal of
       Solar Energy Engineering, vol 134, 2012.

    .. [4] O. Madelung, "Semiconductors: Data Handbook, 3rd ed." ISBN
       3-540-40488-0

    See Also
    --------
    singlediode
    retrieve_sam

    Notes
    -----
    If the reference parameters in the ModuleParameters struct are read
    from a database or library of parameters (e.g. System Advisor
    Model), it is important to use the same EgRef and dEgdT values that
    were used to generate the reference parameters, regardless of the
    actual bandgap characteristics of the semiconductor. For example, in
    the case of the System Advisor Model library, created as described
    in [3], EgRef and dEgdT for all modules were 1.121 and -0.0002677,
    respectively.

    This table of reference bandgap energies (EgRef), bandgap energy
    temperature dependence (dEgdT), and "typical" airmass response (M)
    is provided purely as reference to those who may generate their own
    reference module parameters (a_ref, IL_ref, I0_ref, etc.) based upon
    the various PV semiconductors. Again, we stress the importance of
    using identical EgRef and dEgdT when generation reference parameters
    and modifying the reference parameters (for irradiance, temperature,
    and airmass) per DeSoto's equations.

     Crystalline Silicon (Si):
         * EgRef = 1.121
         * dEgdT = -0.0002677

         >>> M = np.polyval([-1.26E-4, 2.816E-3, -0.024459, 0.086257, 0.9181],
         ...                AMa) # doctest: +SKIP

         Source: [1]

     Cadmium Telluride (CdTe):
         * EgRef = 1.475
         * dEgdT = -0.0003

         >>> M = np.polyval([-2.46E-5, 9.607E-4, -0.0134, 0.0716, 0.9196],
         ...                AMa) # doctest: +SKIP

         Source: [4]

     Copper Indium diSelenide (CIS):
         * EgRef = 1.010
         * dEgdT = -0.00011

         >>> M = np.polyval([-3.74E-5, 0.00125, -0.01462, 0.0718, 0.9210],
         ...                AMa) # doctest: +SKIP

         Source: [4]

     Copper Indium Gallium diSelenide (CIGS):
         * EgRef = 1.15
         * dEgdT = ????

         >>> M = np.polyval([-9.07E-5, 0.0022, -0.0202, 0.0652, 0.9417],
         ...                AMa) # doctest: +SKIP

         Source: Wikipedia

     Gallium Arsenide (GaAs):
         * EgRef = 1.424
         * dEgdT = -0.000433
         * M = unknown

         Source: [4]
    '''

    # Boltzmann constant in eV/K
    k = 8.617332478e-05

    # reference temperature
    Tref_K = temp_ref + 273.15
    Tcell_K = temp_cell + 273.15

    E_g = EgRef * (1 + dEgdT*(Tcell_K - Tref_K))

    nNsVth = a_ref * (Tcell_K / Tref_K)

    # In the equation for IL, the single factor effective_irradiance is
    # used, in place of the product S*M in [1]. effective_irradiance is
    # equivalent to the product of S (irradiance reaching a module's cells) *
    # M (spectral adjustment factor) as described in [1].
    IL = effective_irradiance / irrad_ref * \
        (I_L_ref + alpha_sc * (Tcell_K - Tref_K))
    I0 = (I_o_ref * ((Tcell_K / Tref_K) ** 3) *
          (np.exp(EgRef / (k*(Tref_K)) - (E_g / (k*(Tcell_K))))))
    # Note that the equation for Rsh differs from [1]. In [1] Rsh is given as
    # Rsh = Rsh_ref * (S_ref / S) where S is broadband irradiance reaching
    # the module's cells. If desired this model behavior can be duplicated
    # by applying reflection and soiling losses to broadband plane of array
    # irradiance and not applying a spectral loss modifier, i.e.,
    # spectral_modifier = 1.0.
    # use errstate to silence divide by warning
    with np.errstate(divide='ignore'):
        Rsh = R_sh_ref * (irrad_ref / effective_irradiance)
    Rs = R_s

    return IL, I0, Rs, Rsh, nNsVth


def calcparams_cec(effective_irradiance, temp_cell,
                   alpha_sc, a_ref, I_L_ref, I_o_ref, R_sh_ref, R_s,
                   Adjust, EgRef=1.121, dEgdT=-0.0002677,
                   irrad_ref=1000, temp_ref=25):
    '''
    Calculates five parameter values for the single diode equation at
    effective irradiance and cell temperature using the CEC
    model. The CEC model [1]_ differs from the De soto et al.
    model [3]_ by the parameter Adjust. The five values returned by
    calcparams_cec can be used by singlediode to calculate an IV curve.

    Parameters
    ----------
    effective_irradiance : numeric
        The irradiance (W/m2) that is converted to photocurrent.

    temp_cell : numeric
        The average cell temperature of cells within a module in C.

    alpha_sc : float
        The short-circuit current temperature coefficient of the
        module in units of A/C.

    a_ref : float
        The product of the usual diode ideality factor (n, unitless),
        number of cells in series (Ns), and cell thermal voltage at reference
        conditions, in units of V.

    I_L_ref : float
        The light-generated current (or photocurrent) at reference conditions,
        in amperes.

    I_o_ref : float
        The dark or diode reverse saturation current at reference conditions,
        in amperes.

    R_sh_ref : float
        The shunt resistance at reference conditions, in ohms.

    R_s : float
        The series resistance at reference conditions, in ohms.

    Adjust : float
        The adjustment to the temperature coefficient for short circuit
        current, in percent

    EgRef : float
        The energy bandgap at reference temperature in units of eV.
        1.121 eV for crystalline silicon. EgRef must be >0.  For parameters
        from the SAM CEC module database, EgRef=1.121 is implicit for all
        cell types in the parameter estimation algorithm used by NREL.

    dEgdT : float
        The temperature dependence of the energy bandgap at reference
        conditions in units of 1/K. May be either a scalar value
        (e.g. -0.0002677 as in [3]) or a DataFrame (this may be useful if
        dEgdT is a modeled as a function of temperature). For parameters from
        the SAM CEC module database, dEgdT=-0.0002677 is implicit for all cell
        types in the parameter estimation algorithm used by NREL.

    irrad_ref : float (optional, default=1000)
        Reference irradiance in W/m^2.

    temp_ref : float (optional, default=25)
        Reference cell temperature in C.

    Returns
    -------
    Tuple of the following results:

    photocurrent : numeric
        Light-generated current in amperes

    saturation_current : numeric
        Diode saturation curent in amperes

    resistance_series : float
        Series resistance in ohms

    resistance_shunt : numeric
        Shunt resistance in ohms

    nNsVth : numeric
        The product of the usual diode ideality factor (n, unitless),
        number of cells in series (Ns), and cell thermal voltage at
        specified effective irradiance and cell temperature.

    References
    ----------
    .. [1] A. Dobos, "An Improved Coefficient Calculator for the California
       Energy Commission 6 Parameter Photovoltaic Module Model", Journal of
       Solar Energy Engineering, vol 134, 2012.

    .. [2] System Advisor Model web page. https://sam.nrel.gov.

    .. [3] W. De Soto et al., "Improvement and validation of a model for
       photovoltaic array performance", Solar Energy, vol 80, pp. 78-88,
       2006.

    See Also
    --------
    calcparams_desoto
    singlediode
    retrieve_sam

    '''

    # pass adjusted temperature coefficient to desoto
    return calcparams_desoto(effective_irradiance, temp_cell,
                             alpha_sc*(1.0 - Adjust/100),
                             a_ref, I_L_ref, I_o_ref,
                             R_sh_ref, R_s,
                             EgRef=1.121, dEgdT=-0.0002677,
                             irrad_ref=1000, temp_ref=25)


def calcparams_pvsyst(effective_irradiance, temp_cell,
                      alpha_sc, gamma_ref, mu_gamma,
                      I_L_ref, I_o_ref,
                      R_sh_ref, R_sh_0, R_s,
                      cells_in_series,
                      R_sh_exp=5.5,
                      EgRef=1.121,
                      irrad_ref=1000, temp_ref=25):
    '''
    Calculates five parameter values for the single diode equation at
    effective irradiance and cell temperature using the PVsyst v6
    model.  The PVsyst v6 model is described in [1]_, [2]_, [3]_.
    The five values returned by calcparams_pvsyst can be used by singlediode
    to calculate an IV curve.

    Parameters
    ----------
    effective_irradiance : numeric
        The irradiance (W/m2) that is converted to photocurrent.

    temp_cell : numeric
        The average cell temperature of cells within a module in C.

    alpha_sc : float
        The short-circuit current temperature coefficient of the
        module in units of A/C.

    gamma_ref : float
        The diode ideality factor

    mu_gamma : float
        The temperature coefficient for the diode ideality factor, 1/K

    I_L_ref : float
        The light-generated current (or photocurrent) at reference conditions,
        in amperes.

    I_o_ref : float
        The dark or diode reverse saturation current at reference conditions,
        in amperes.

    R_sh_ref : float
        The shunt resistance at reference conditions, in ohms.

    R_sh_0 : float
        The shunt resistance at zero irradiance conditions, in ohms.

    R_s : float
        The series resistance at reference conditions, in ohms.

    cells_in_series : integer
        The number of cells connected in series.

    R_sh_exp : float
        The exponent in the equation for shunt resistance, unitless. Defaults
        to 5.5.

    EgRef : float
        The energy bandgap at reference temperature in units of eV.
        1.121 eV for crystalline silicon. EgRef must be >0.

    irrad_ref : float (optional, default=1000)
        Reference irradiance in W/m^2.

    temp_ref : float (optional, default=25)
        Reference cell temperature in C.

    Returns
    -------
    Tuple of the following results:

    photocurrent : numeric
        Light-generated current in amperes

    saturation_current : numeric
        Diode saturation current in amperes

    resistance_series : float
        Series resistance in ohms

    resistance_shunt : numeric
        Shunt resistance in ohms

    nNsVth : numeric
        The product of the usual diode ideality factor (n, unitless),
        number of cells in series (Ns), and cell thermal voltage at
        specified effective irradiance and cell temperature.

    References
    ----------
    .. [1] K. Sauer, T. Roessler, C. W. Hansen, Modeling the Irradiance and
       Temperature Dependence of Photovoltaic Modules in PVsyst,
       IEEE Journal of Photovoltaics v5(1), January 2015.

    .. [2] A. Mermoud, PV modules modelling, Presentation at the 2nd PV
       Performance Modeling Workshop, Santa Clara, CA, May 2013

    .. [3] A. Mermoud, T. Lejeune, Performance Assessment of a Simulation Model
       for PV modules of any available technology, 25th European Photovoltaic
       Solar Energy Conference, Valencia, Spain, Sept. 2010

    See Also
    --------
    calcparams_desoto
    singlediode

    '''

    # Boltzmann constant in J/K
    k = 1.38064852e-23

    # elementary charge in coulomb
    q = 1.6021766e-19

    # reference temperature
    Tref_K = temp_ref + 273.15
    Tcell_K = temp_cell + 273.15

    gamma = gamma_ref + mu_gamma * (Tcell_K - Tref_K)
    nNsVth = gamma * k / q * cells_in_series * Tcell_K

    IL = effective_irradiance / irrad_ref * \
        (I_L_ref + alpha_sc * (Tcell_K - Tref_K))

    I0 = I_o_ref * ((Tcell_K / Tref_K) ** 3) * \
        (np.exp((q * EgRef) / (k * gamma) * (1 / Tref_K - 1 / Tcell_K)))

    Rsh_tmp = \
        (R_sh_ref - R_sh_0 * np.exp(-R_sh_exp)) / (1.0 - np.exp(-R_sh_exp))
    Rsh_base = np.maximum(0.0, Rsh_tmp)

    Rsh = Rsh_base + (R_sh_0 - Rsh_base) * \
        np.exp(-R_sh_exp * effective_irradiance / irrad_ref)

    Rs = R_s

    return IL, I0, Rs, Rsh, nNsVth


def retrieve_sam(name=None, path=None):
    '''
    Retrieve latest module and inverter info from a local file or the
    SAM website.

    This function will retrieve either:

        * CEC module database
        * Sandia Module database
        * CEC Inverter database
        * Anton Driesse Inverter database

    and return it as a pandas DataFrame.

    Parameters
    ----------
    name : None or string, default None
        Name can be one of:

        * 'CECMod' - returns the CEC module database
        * 'CECInverter' - returns the CEC Inverter database
        * 'SandiaInverter' - returns the CEC Inverter database
          (CEC is only current inverter db available; tag kept for
          backwards compatibility)
        * 'SandiaMod' - returns the Sandia Module database
        * 'ADRInverter' - returns the ADR Inverter database

    path : None or string, default None
        Path to the SAM file. May also be a URL.

    Returns
    -------
    samfile : DataFrame
        A DataFrame containing all the elements of the desired database.
        Each column represents a module or inverter, and a specific
        dataset can be retrieved by the command

    Raises
    ------
    ValueError
        If no name or path is provided.

    Notes
    -----
    Files available at
        https://github.com/NREL/SAM/tree/develop/deploy/libraries
    Documentation for module and inverter data sets:
        https://sam.nrel.gov/photovoltaic/pv-sub-page-2.html

    Examples
    --------

    >>> from pvlib import pvsystem
    >>> invdb = pvsystem.retrieve_sam('CECInverter')
    >>> inverter = invdb.AE_Solar_Energy__AE6_0__277V__277V__CEC_2012_
    >>> inverter
    Vac           277.000000
    Paco         6000.000000
    Pdco         6165.670000
    Vdco          361.123000
    Pso            36.792300
    C0             -0.000002
    C1             -0.000047
    C2             -0.001861
    C3              0.000721
    Pnt             0.070000
    Vdcmax        600.000000
    Idcmax         32.000000
    Mppt_low      200.000000
    Mppt_high     500.000000
    Name: AE_Solar_Energy__AE6_0__277V__277V__CEC_2012_, dtype: float64
    '''

    if name is not None:
        name = name.lower()
        data_path = os.path.join(
            os.path.dirname(os.path.abspath(__file__)), 'data')
        if name == 'cecmod':
            csvdata = os.path.join(
                data_path, 'sam-library-cec-modules-2019-03-05.csv')
        elif name == 'sandiamod':
            csvdata = os.path.join(
                data_path, 'sam-library-sandia-modules-2015-6-30.csv')
        elif name == 'adrinverter':
            csvdata = os.path.join(data_path, 'adr-library-2013-10-01.csv')
        elif name in ['cecinverter', 'sandiainverter']:
            # Allowing either, to provide for old code,
            # while aligning with current expectations
            csvdata = os.path.join(
                data_path, 'sam-library-cec-inverters-2019-03-05.csv')
        else:
            raise ValueError(f'invalid name {name}')
    elif path is not None:
        if path.startswith('http'):
            response = urlopen(path)
            csvdata = io.StringIO(response.read().decode(errors='ignore'))
        else:
            csvdata = path
    elif name is None and path is None:
        raise ValueError("A name or path must be provided!")

    return _parse_raw_sam_df(csvdata)


def _normalize_sam_product_names(names):
    '''
    Replace special characters within the product names to make them more
    suitable for use as Dataframe column names.
    '''
    # Contributed by Anton Driesse (@adriesse), PV Performance Labs. July, 2019

    import warnings

    BAD_CHARS = ' -.()[]:+/",'
    GOOD_CHARS = '____________'

    mapping = str.maketrans(BAD_CHARS, GOOD_CHARS)
    names = pd.Series(data=names)
    norm_names = names.str.translate(mapping)

    n_duplicates = names.duplicated().sum()
    if n_duplicates > 0:
        warnings.warn('Original names contain %d duplicate(s).' % n_duplicates)

    n_duplicates = norm_names.duplicated().sum()
    if n_duplicates > 0:
        warnings.warn(
            'Normalized names contain %d duplicate(s).' % n_duplicates)

    return norm_names.values


def _parse_raw_sam_df(csvdata):

    df = pd.read_csv(csvdata, index_col=0, skiprows=[1, 2])

    df.columns = df.columns.str.replace(' ', '_')
    df.index = _normalize_sam_product_names(df.index)
    df = df.transpose()

    if 'ADRCoefficients' in df.index:
        ad_ce = 'ADRCoefficients'
        # for each inverter, parses a string of coefficients like
        # ' 1.33, 2.11, 3.12' into a list containing floats:
        # [1.33, 2.11, 3.12]
        df.loc[ad_ce] = df.loc[ad_ce].map(lambda x: list(
            map(float, x.strip(' []').split())))

    return df


def sapm(effective_irradiance, temp_cell, module):
    '''
    The Sandia PV Array Performance Model (SAPM) generates 5 points on a
    PV module's I-V curve (Voc, Isc, Ix, Ixx, Vmp/Imp) according to
    SAND2004-3535. Assumes a reference cell temperature of 25 C.

    Parameters
    ----------
    effective_irradiance : numeric
        Irradiance reaching the module's cells, after reflections and
        adjustment for spectrum. [W/m2]

    temp_cell : numeric
        Cell temperature [C].

    module : dict-like
        A dict or Series defining the SAPM parameters. See the notes section
        for more details.

    Returns
    -------
    A DataFrame with the columns:

        * i_sc : Short-circuit current (A)
        * i_mp : Current at the maximum-power point (A)
        * v_oc : Open-circuit voltage (V)
        * v_mp : Voltage at maximum-power point (V)
        * p_mp : Power at maximum-power point (W)
        * i_x : Current at module V = 0.5Voc, defines 4th point on I-V
          curve for modeling curve shape
        * i_xx : Current at module V = 0.5(Voc+Vmp), defines 5th point on
          I-V curve for modeling curve shape

    Notes
    -----
    The SAPM parameters which are required in ``module`` are
    listed in the following table.

    The Sandia module database contains parameter values for a limited set
    of modules. The CEC module database does not contain these parameters.
    Both databases can be accessed using :py:func:`retrieve_sam`.

    ================   ========================================================
    Key                Description
    ================   ========================================================
    A0-A4              The airmass coefficients used in calculating
                       effective irradiance
    B0-B5              The angle of incidence coefficients used in calculating
                       effective irradiance
    C0-C7              The empirically determined coefficients relating
                       Imp, Vmp, Ix, and Ixx to effective irradiance
    Isco               Short circuit current at reference condition (amps)
    Impo               Maximum power current at reference condition (amps)
    Voco               Open circuit voltage at reference condition (amps)
    Vmpo               Maximum power voltage at reference condition (amps)
    Aisc               Short circuit current temperature coefficient at
                       reference condition (1/C)
    Aimp               Maximum power current temperature coefficient at
                       reference condition (1/C)
    Bvoco              Open circuit voltage temperature coefficient at
                       reference condition (V/C)
    Mbvoc              Coefficient providing the irradiance dependence for the
                       BetaVoc temperature coefficient at reference irradiance
                       (V/C)
    Bvmpo              Maximum power voltage temperature coefficient at
                       reference condition
    Mbvmp              Coefficient providing the irradiance dependence for the
                       BetaVmp temperature coefficient at reference irradiance
                       (V/C)
    N                  Empirically determined "diode factor" (dimensionless)
    Cells_in_Series    Number of cells in series in a module's cell string(s)
    IXO                Ix at reference conditions
    IXXO               Ixx at reference conditions
    FD                 Fraction of diffuse irradiance used by module
    ================   ========================================================

    References
    ----------
    .. [1] King, D. et al, 2004, "Sandia Photovoltaic Array Performance
       Model", SAND Report 3535, Sandia National Laboratories, Albuquerque,
       NM.

    See Also
    --------
    retrieve_sam
    pvlib.temperature.sapm_cell
    pvlib.temperature.sapm_module
    '''

    # TODO: someday, change temp_ref and irrad_ref to reference_temperature and
    # reference_irradiance and expose
    temp_ref = 25
    irrad_ref = 1000

    q = 1.60218e-19  # Elementary charge in units of coulombs
    kb = 1.38066e-23  # Boltzmann's constant in units of J/K

    # avoid problem with integer input
    Ee = np.array(effective_irradiance, dtype='float64') / irrad_ref

    # set up masking for 0, positive, and nan inputs
    Ee_gt_0 = np.full_like(Ee, False, dtype='bool')
    Ee_eq_0 = np.full_like(Ee, False, dtype='bool')
    notnan = ~np.isnan(Ee)
    np.greater(Ee, 0, where=notnan, out=Ee_gt_0)
    np.equal(Ee, 0, where=notnan, out=Ee_eq_0)

    Bvmpo = module['Bvmpo'] + module['Mbvmp']*(1 - Ee)
    Bvoco = module['Bvoco'] + module['Mbvoc']*(1 - Ee)
    delta = module['N'] * kb * (temp_cell + 273.15) / q

    # avoid repeated computation
    logEe = np.full_like(Ee, np.nan)
    np.log(Ee, where=Ee_gt_0, out=logEe)
    logEe = np.where(Ee_eq_0, -np.inf, logEe)
    # avoid repeated __getitem__
    cells_in_series = module['Cells_in_Series']

    out = OrderedDict()

    out['i_sc'] = (
        module['Isco'] * Ee * (1 + module['Aisc']*(temp_cell - temp_ref)))

    out['i_mp'] = (
        module['Impo'] * (module['C0']*Ee + module['C1']*(Ee**2)) *
        (1 + module['Aimp']*(temp_cell - temp_ref)))

    out['v_oc'] = np.maximum(0, (
        module['Voco'] + cells_in_series * delta * logEe +
        Bvoco*(temp_cell - temp_ref)))

    out['v_mp'] = np.maximum(0, (
        module['Vmpo'] +
        module['C2'] * cells_in_series * delta * logEe +
        module['C3'] * cells_in_series * ((delta * logEe) ** 2) +
        Bvmpo*(temp_cell - temp_ref)))

    out['p_mp'] = out['i_mp'] * out['v_mp']

    out['i_x'] = (
        module['IXO'] * (module['C4']*Ee + module['C5']*(Ee**2)) *
        (1 + module['Aisc']*(temp_cell - temp_ref)))

    # the Ixx calculation in King 2004 has a typo (mixes up Aisc and Aimp)
    out['i_xx'] = (
        module['IXXO'] * (module['C6']*Ee + module['C7']*(Ee**2)) *
        (1 + module['Aisc']*(temp_cell - temp_ref)))

    if isinstance(out['i_sc'], pd.Series):
        out = pd.DataFrame(out)

    return out


def sapm_spectral_loss(airmass_absolute, module):
    """
    Calculates the SAPM spectral loss coefficient, F1.

    Parameters
    ----------
    airmass_absolute : numeric
        Absolute airmass

    module : dict-like
        A dict, Series, or DataFrame defining the SAPM performance
        parameters. See the :py:func:`sapm` notes section for more
        details.

    Returns
    -------
    F1 : numeric
        The SAPM spectral loss coefficient.

    Notes
    -----
    nan airmass values will result in 0 output.
    """

    am_coeff = [module['A4'], module['A3'], module['A2'], module['A1'],
                module['A0']]

    spectral_loss = np.polyval(am_coeff, airmass_absolute)

    spectral_loss = np.where(np.isnan(spectral_loss), 0, spectral_loss)

    spectral_loss = np.maximum(0, spectral_loss)

    if isinstance(airmass_absolute, pd.Series):
        spectral_loss = pd.Series(spectral_loss, airmass_absolute.index)

    return spectral_loss


def sapm_effective_irradiance(poa_direct, poa_diffuse, airmass_absolute, aoi,
                              module):
    r"""
    Calculates the SAPM effective irradiance using the SAPM spectral
    loss and SAPM angle of incidence loss functions.

    Parameters
    ----------
    poa_direct : numeric
        The direct irradiance incident upon the module. [W/m2]

    poa_diffuse : numeric
        The diffuse irradiance incident on module.  [W/m2]

    airmass_absolute : numeric
        Absolute airmass. [unitless]

    aoi : numeric
        Angle of incidence. [degrees]

    module : dict-like
        A dict, Series, or DataFrame defining the SAPM performance
        parameters. See the :py:func:`sapm` notes section for more
        details.

    Returns
    -------
    effective_irradiance : numeric
        Effective irradiance accounting for reflections and spectral content.
        [W/m2]

    Notes
    -----
    The SAPM model for effective irradiance [1]_ translates broadband direct
    and diffuse irradiance on the plane of array to the irradiance absorbed by
    a module's cells.

    The model is
    .. math::

        `Ee = f_1(AM_a) (E_b f_2(AOI) + f_d E_d)`

    where :math:`Ee` is effective irradiance (W/m2), :math:`f_1` is a fourth
    degree polynomial in air mass :math:`AM_a`, :math:`E_b` is beam (direct)
    irradiance on the plane of array, :math:`E_d` is diffuse irradiance on the
    plane of array, :math:`f_2` is a fifth degree polynomial in the angle of
    incidence :math:`AOI`, and :math:`f_d` is the fraction of diffuse
    irradiance on the plane of array that is not reflected away.

    References
    ----------
    .. [1] D. King et al, "Sandia Photovoltaic Array Performance Model",
       SAND2004-3535, Sandia National Laboratories, Albuquerque, NM

    See also
    --------
    pvlib.iam.sapm
    pvlib.pvsystem.sapm_spectral_loss
    pvlib.pvsystem.sapm
    """

    F1 = sapm_spectral_loss(airmass_absolute, module)
    F2 = iam.sapm(aoi, module)

    Ee = F1 * (poa_direct * F2 + module['FD'] * poa_diffuse)

    return Ee


def singlediode(photocurrent, saturation_current, resistance_series,
                resistance_shunt, nNsVth, ivcurve_pnts=None,
                method='lambertw'):
    r"""
    Solve the single-diode equation to obtain a photovoltaic IV curve.

    Solves the single diode equation [1]_

    .. math::

        I = I_L -
            I_0 \left[
                \exp \left(\frac{V+I R_s}{n N_s V_{th}} \right)-1
            \right] -
            \frac{V + I R_s}{R_{sh}}

    for :math:`I` and :math:`V` when given :math:`I_L, I_0, R_s, R_{sh},` and
    :math:`n N_s V_{th}` which are described later. Returns a DataFrame
    which contains the 5 points on the I-V curve specified in
    [3]_. If all :math:`I_L, I_0, R_s, R_{sh},` and
    :math:`n N_s V_{th}` are scalar, a single curve is returned, if any
    are Series (of the same length), multiple IV curves are calculated.

    The input parameters can be calculated from meteorological data using a
    function for a single diode model, e.g.,
    :py:func:`~pvlib.pvsystem.calcparams_desoto`.

    Parameters
    ----------
    photocurrent : numeric
        Light-generated current :math:`I_L` (photocurrent)
        ``0 <= photocurrent``. [A]

    saturation_current : numeric
        Diode saturation :math:`I_0` current under desired IV curve
        conditions. ``0 < saturation_current``. [A]

    resistance_series : numeric
        Series resistance :math:`R_s` under desired IV curve conditions.
        ``0 <= resistance_series < numpy.inf``.  [ohm]

    resistance_shunt : numeric
        Shunt resistance :math:`R_{sh}` under desired IV curve conditions.
        ``0 < resistance_shunt <= numpy.inf``.  [ohm]

    nNsVth : numeric
        The product of three components: 1) the usual diode ideality factor
        :math:`n`, 2) the number of cells in series :math:`N_s`, and 3)
        the cell thermal voltage
        :math:`V_{th}`. The thermal voltage of the cell (in volts) may be
        calculated as :math:`k_B T_c / q`, where :math:`k_B` is
        Boltzmann's constant (J/K), :math:`T_c` is the temperature of the p-n
        junction in Kelvin, and :math:`q` is the charge of an electron
        (coulombs). ``0 < nNsVth``.  [V]

    ivcurve_pnts : None or int, default None
        Number of points in the desired IV curve. If None or 0, no points on
        the IV curves will be produced.

    method : str, default 'lambertw'
        Determines the method used to calculate points on the IV curve. The
        options are ``'lambertw'``, ``'newton'``, or ``'brentq'``.

    Returns
    -------
    OrderedDict or DataFrame

    The returned dict-like object always contains the keys/columns:

        * i_sc - short circuit current in amperes.
        * v_oc - open circuit voltage in volts.
        * i_mp - current at maximum power point in amperes.
        * v_mp - voltage at maximum power point in volts.
        * p_mp - power at maximum power point in watts.
        * i_x - current, in amperes, at ``v = 0.5*v_oc``.
        * i_xx - current, in amperes, at ``V = 0.5*(v_oc+v_mp)``.

    If ivcurve_pnts is greater than 0, the output dictionary will also
    include the keys:

        * i - IV curve current in amperes.
        * v - IV curve voltage in volts.

    The output will be an OrderedDict if photocurrent is a scalar,
    array, or ivcurve_pnts is not None.

    The output will be a DataFrame if photocurrent is a Series and
    ivcurve_pnts is None.

    See also
    --------
    calcparams_desoto
    calcparams_cec
    calcparams_pvsyst
    sapm
    pvlib.singlediode.bishop88

    Notes
    -----
    If the method is ``'lambertw'`` then the solution employed to solve the
    implicit diode equation utilizes the Lambert W function to obtain an
    explicit function of :math:`V=f(I)` and :math:`I=f(V)` as shown in [2]_.

    If the method is ``'newton'`` then the root-finding Newton-Raphson method
    is used. It should be safe for well behaved IV-curves, but the ``'brentq'``
    method is recommended for reliability.

    If the method is ``'brentq'`` then Brent's bisection search method is used
    that guarantees convergence by bounding the voltage between zero and
    open-circuit.

    If the method is either ``'newton'`` or ``'brentq'`` and ``ivcurve_pnts``
    are indicated, then :func:`pvlib.singlediode.bishop88` [4]_ is used to
    calculate the points on the IV curve points at diode voltages from zero to
    open-circuit voltage with a log spacing that gets closer as voltage
    increases. If the method is ``'lambertw'`` then the calculated points on
    the IV curve are linearly spaced.

    References
    ----------
    .. [1] S.R. Wenham, M.A. Green, M.E. Watt, "Applied Photovoltaics" ISBN
       0 86758 909 4

    .. [2] A. Jain, A. Kapoor, "Exact analytical solutions of the
       parameters of real solar cells using Lambert W-function", Solar
       Energy Materials and Solar Cells, 81 (2004) 269-277.

    .. [3] D. King et al, "Sandia Photovoltaic Array Performance Model",
       SAND2004-3535, Sandia National Laboratories, Albuquerque, NM

    .. [4] "Computer simulation of the effects of electrical mismatches in
       photovoltaic cell interconnection circuits" JW Bishop, Solar Cell (1988)
       https://doi.org/10.1016/0379-6787(88)90059-2
    """
    # Calculate points on the IV curve using the LambertW solution to the
    # single diode equation
    if method.lower() == 'lambertw':
        out = _singlediode._lambertw(
            photocurrent, saturation_current, resistance_series,
            resistance_shunt, nNsVth, ivcurve_pnts
        )
        i_sc, v_oc, i_mp, v_mp, p_mp, i_x, i_xx = out[:7]
        if ivcurve_pnts:
            ivcurve_i, ivcurve_v = out[7:]
    else:
        # Calculate points on the IV curve using either 'newton' or 'brentq'
        # methods. Voltages are determined by first solving the single diode
        # equation for the diode voltage V_d then backing out voltage
        args = (photocurrent, saturation_current, resistance_series,
                resistance_shunt, nNsVth)  # collect args
        v_oc = _singlediode.bishop88_v_from_i(
            0.0, *args, method=method.lower()
        )
        i_mp, v_mp, p_mp = _singlediode.bishop88_mpp(
            *args, method=method.lower()
        )
        i_sc = _singlediode.bishop88_i_from_v(
            0.0, *args, method=method.lower()
        )
        i_x = _singlediode.bishop88_i_from_v(
            v_oc / 2.0, *args, method=method.lower()
        )
        i_xx = _singlediode.bishop88_i_from_v(
            (v_oc + v_mp) / 2.0, *args, method=method.lower()
        )

        # calculate the IV curve if requested using bishop88
        if ivcurve_pnts:
            vd = v_oc * (
                (11.0 - np.logspace(np.log10(11.0), 0.0, ivcurve_pnts)) / 10.0
            )
            ivcurve_i, ivcurve_v, _ = _singlediode.bishop88(vd, *args)

    out = OrderedDict()
    out['i_sc'] = i_sc
    out['v_oc'] = v_oc
    out['i_mp'] = i_mp
    out['v_mp'] = v_mp
    out['p_mp'] = p_mp
    out['i_x'] = i_x
    out['i_xx'] = i_xx

    if ivcurve_pnts:

        out['v'] = ivcurve_v
        out['i'] = ivcurve_i

    if isinstance(photocurrent, pd.Series) and not ivcurve_pnts:
        out = pd.DataFrame(out, index=photocurrent.index)

    return out


def max_power_point(photocurrent, saturation_current, resistance_series,
                    resistance_shunt, nNsVth, d2mutau=0, NsVbi=np.Inf,
                    method='brentq'):
    """
    Given the single diode equation coefficients, calculates the maximum power
    point (MPP).

    Parameters
    ----------
    photocurrent : numeric
        photo-generated current [A]
    saturation_current : numeric
        diode reverse saturation current [A]
    resistance_series : numeric
        series resitance [ohms]
    resistance_shunt : numeric
        shunt resitance [ohms]
    nNsVth : numeric
        product of thermal voltage ``Vth`` [V], diode ideality factor ``n``,
        and number of serices cells ``Ns``
    d2mutau : numeric, default 0
        PVsyst parameter for cadmium-telluride (CdTe) and amorphous-silicon
        (a-Si) modules that accounts for recombination current in the
        intrinsic layer. The value is the ratio of intrinsic layer thickness
        squared :math:`d^2` to the diffusion length of charge carriers
        :math:`\\mu \\tau`. [V]
    NsVbi : numeric, default np.inf
        PVsyst parameter for cadmium-telluride (CdTe) and amorphous-silicon
        (a-Si) modules that is the product of the PV module number of series
        cells ``Ns`` and the builtin voltage ``Vbi`` of the intrinsic layer.
        [V].
    method : str
        either ``'newton'`` or ``'brentq'``

    Returns
    -------
    OrderedDict or pandas.Datafrane
        ``(i_mp, v_mp, p_mp)``

    Notes
    -----
    Use this function when you only want to find the maximum power point. Use
    :func:`singlediode` when you need to find additional points on the IV
    curve. This function uses Brent's method by default because it is
    guaranteed to converge.
    """
    i_mp, v_mp, p_mp = _singlediode.bishop88_mpp(
        photocurrent, saturation_current, resistance_series,
        resistance_shunt, nNsVth, d2mutau=0, NsVbi=np.Inf,
        method=method.lower()
    )
    if isinstance(photocurrent, pd.Series):
        ivp = {'i_mp': i_mp, 'v_mp': v_mp, 'p_mp': p_mp}
        out = pd.DataFrame(ivp, index=photocurrent.index)
    else:
        out = OrderedDict()
        out['i_mp'] = i_mp
        out['v_mp'] = v_mp
        out['p_mp'] = p_mp
    return out


def v_from_i(resistance_shunt, resistance_series, nNsVth, current,
             saturation_current, photocurrent, method='lambertw'):
    '''
    Device voltage at the given device current for the single diode model.

    Uses the single diode model (SDM) as described in, e.g.,
    Jain and Kapoor 2004 [1]_.
    The solution is per Eq 3 of [1]_ except when resistance_shunt=numpy.inf,
    in which case the explict solution for voltage is used.
    Ideal device parameters are specified by resistance_shunt=np.inf and
    resistance_series=0.
    Inputs to this function can include scalars and pandas.Series, but it is
    the caller's responsibility to ensure that the arguments are all float64
    and within the proper ranges.

    Parameters
    ----------
    resistance_shunt : numeric
        Shunt resistance in ohms under desired IV curve conditions.
        Often abbreviated ``Rsh``.
        0 < resistance_shunt <= numpy.inf

    resistance_series : numeric
        Series resistance in ohms under desired IV curve conditions.
        Often abbreviated ``Rs``.
        0 <= resistance_series < numpy.inf

    nNsVth : numeric
        The product of three components. 1) The usual diode ideal factor
        (n), 2) the number of cells in series (Ns), and 3) the cell
        thermal voltage under the desired IV curve conditions (Vth). The
        thermal voltage of the cell (in volts) may be calculated as
        ``k*temp_cell/q``, where k is Boltzmann's constant (J/K),
        temp_cell is the temperature of the p-n junction in Kelvin, and
        q is the charge of an electron (coulombs).
        0 < nNsVth

    current : numeric
        The current in amperes under desired IV curve conditions.

    saturation_current : numeric
        Diode saturation current in amperes under desired IV curve
        conditions. Often abbreviated ``I_0``.
        0 < saturation_current

    photocurrent : numeric
        Light-generated current (photocurrent) in amperes under desired
        IV curve conditions. Often abbreviated ``I_L``.
        0 <= photocurrent

    method : str
        Method to use: ``'lambertw'``, ``'newton'``, or ``'brentq'``. *Note*:
        ``'brentq'`` is limited to 1st quadrant only.

    Returns
    -------
    current : np.ndarray or scalar

    References
    ----------
    .. [1] A. Jain, A. Kapoor, "Exact analytical solutions of the
       parameters of real solar cells using Lambert W-function", Solar
       Energy Materials and Solar Cells, 81 (2004) 269-277.
    '''
    if method.lower() == 'lambertw':
        return _singlediode._lambertw_v_from_i(
            resistance_shunt, resistance_series, nNsVth, current,
            saturation_current, photocurrent
        )
    else:
        # Calculate points on the IV curve using either 'newton' or 'brentq'
        # methods. Voltages are determined by first solving the single diode
        # equation for the diode voltage V_d then backing out voltage
        args = (current, photocurrent, saturation_current,
                resistance_series, resistance_shunt, nNsVth)
        V = _singlediode.bishop88_v_from_i(*args, method=method.lower())
        # find the right size and shape for returns
        size, shape = _singlediode._get_size_and_shape(args)
        if size <= 1:
            if shape is not None:
                V = np.tile(V, shape)
        if np.isnan(V).any() and size <= 1:
            V = np.repeat(V, size)
            if shape is not None:
                V = V.reshape(shape)
        return V


def i_from_v(resistance_shunt, resistance_series, nNsVth, voltage,
             saturation_current, photocurrent, method='lambertw'):
    '''
    Device current at the given device voltage for the single diode model.

    Uses the single diode model (SDM) as described in, e.g.,
     Jain and Kapoor 2004 [1]_.
    The solution is per Eq 2 of [1] except when resistance_series=0,
     in which case the explict solution for current is used.
    Ideal device parameters are specified by resistance_shunt=np.inf and
     resistance_series=0.
    Inputs to this function can include scalars and pandas.Series, but it is
     the caller's responsibility to ensure that the arguments are all float64
     and within the proper ranges.

    Parameters
    ----------
    resistance_shunt : numeric
        Shunt resistance in ohms under desired IV curve conditions.
        Often abbreviated ``Rsh``.
        0 < resistance_shunt <= numpy.inf

    resistance_series : numeric
        Series resistance in ohms under desired IV curve conditions.
        Often abbreviated ``Rs``.
        0 <= resistance_series < numpy.inf

    nNsVth : numeric
        The product of three components. 1) The usual diode ideal factor
        (n), 2) the number of cells in series (Ns), and 3) the cell
        thermal voltage under the desired IV curve conditions (Vth). The
        thermal voltage of the cell (in volts) may be calculated as
        ``k*temp_cell/q``, where k is Boltzmann's constant (J/K),
        temp_cell is the temperature of the p-n junction in Kelvin, and
        q is the charge of an electron (coulombs).
        0 < nNsVth

    voltage : numeric
        The voltage in Volts under desired IV curve conditions.

    saturation_current : numeric
        Diode saturation current in amperes under desired IV curve
        conditions. Often abbreviated ``I_0``.
        0 < saturation_current

    photocurrent : numeric
        Light-generated current (photocurrent) in amperes under desired
        IV curve conditions. Often abbreviated ``I_L``.
        0 <= photocurrent

    method : str
        Method to use: ``'lambertw'``, ``'newton'``, or ``'brentq'``. *Note*:
        ``'brentq'`` is limited to 1st quadrant only.

    Returns
    -------
    current : np.ndarray or scalar

    References
    ----------
    .. [1] A. Jain, A. Kapoor, "Exact analytical solutions of the
       parameters of real solar cells using Lambert W-function", Solar
       Energy Materials and Solar Cells, 81 (2004) 269-277.
    '''
    if method.lower() == 'lambertw':
        return _singlediode._lambertw_i_from_v(
            resistance_shunt, resistance_series, nNsVth, voltage,
            saturation_current, photocurrent
        )
    else:
        # Calculate points on the IV curve using either 'newton' or 'brentq'
        # methods. Voltages are determined by first solving the single diode
        # equation for the diode voltage V_d then backing out voltage
        args = (voltage, photocurrent, saturation_current, resistance_series,
                resistance_shunt, nNsVth)
        current = _singlediode.bishop88_i_from_v(*args, method=method.lower())
        # find the right size and shape for returns
        size, shape = _singlediode._get_size_and_shape(args)
        if size <= 1:
            if shape is not None:
                current = np.tile(current, shape)
        if np.isnan(current).any() and size <= 1:
            current = np.repeat(current, size)
            if shape is not None:
                current = current.reshape(shape)
        return current


def scale_voltage_current_power(data, voltage=1, current=1):
    """
    Scales the voltage, current, and power in data by the voltage
    and current factors.

    Parameters
    ----------
    data: DataFrame
        May contain columns `'v_mp', 'v_oc', 'i_mp' ,'i_x', 'i_xx',
        'i_sc', 'p_mp'`.
    voltage: numeric, default 1
        The amount by which to multiply the voltages.
    current: numeric, default 1
        The amount by which to multiply the currents.

    Returns
    -------
    scaled_data: DataFrame
        A scaled copy of the input data.
        `'p_mp'` is scaled by `voltage * current`.
    """

    # as written, only works with a DataFrame
    # could make it work with a dict, but it would be more verbose
    voltage_keys = ['v_mp', 'v_oc']
    current_keys = ['i_mp', 'i_x', 'i_xx', 'i_sc']
    power_keys = ['p_mp']
    voltage_df = data.filter(voltage_keys, axis=1) * voltage
    current_df = data.filter(current_keys, axis=1) * current
    power_df = data.filter(power_keys, axis=1) * voltage * current
    df = pd.concat([voltage_df, current_df, power_df], axis=1)
    df_sorted = df[data.columns]  # retain original column order
    return df_sorted


def pvwatts_dc(g_poa_effective, temp_cell, pdc0, gamma_pdc, temp_ref=25.):
    r"""
    Implements NREL's PVWatts DC power model. The PVWatts DC model [1]_ is:

    .. math::

        P_{dc} = \frac{G_{poa eff}}{1000} P_{dc0} ( 1 + \gamma_{pdc} (T_{cell} - T_{ref}))

    Note that the pdc0 is also used as a symbol in
    :py:func:`pvlib.inverter.pvwatts`. pdc0 in this function refers to the DC
    power of the modules at reference conditions. pdc0 in
    :py:func:`pvlib.inverter.pvwatts` refers to the DC power input limit of
    the inverter.

    Parameters
    ----------
    g_poa_effective: numeric
        Irradiance transmitted to the PV cells. To be
        fully consistent with PVWatts, the user must have already
        applied angle of incidence losses, but not soiling, spectral,
        etc. [W/m^2]
    temp_cell: numeric
        Cell temperature [C].
    pdc0: numeric
        Power of the modules at 1000 W/m^2 and cell reference temperature. [W]
    gamma_pdc: numeric
        The temperature coefficient of power. Typically -0.002 to
        -0.005 per degree C. [1/C]
    temp_ref: numeric, default 25.0
        Cell reference temperature. PVWatts defines it to be 25 C and
        is included here for flexibility. [C]

    Returns
    -------
    pdc: numeric
        DC power.

    References
    ----------
    .. [1] A. P. Dobos, "PVWatts Version 5 Manual"
           http://pvwatts.nrel.gov/downloads/pvwattsv5.pdf
           (2014).
    """  # noqa: E501

    pdc = (g_poa_effective * 0.001 * pdc0 *
           (1 + gamma_pdc * (temp_cell - temp_ref)))

    return pdc


def pvwatts_losses(soiling=2, shading=3, snow=0, mismatch=2, wiring=2,
                   connections=0.5, lid=1.5, nameplate_rating=1, age=0,
                   availability=3):
    r"""
    Implements NREL's PVWatts system loss model.
    The PVWatts loss model [1]_ is:

    .. math::

        L_{total}(\%) = 100 [ 1 - \Pi_i ( 1 - \frac{L_i}{100} ) ]

    All parameters must be in units of %. Parameters may be
    array-like, though all array sizes must match.

    Parameters
    ----------
    soiling: numeric, default 2
    shading: numeric, default 3
    snow: numeric, default 0
    mismatch: numeric, default 2
    wiring: numeric, default 2
    connections: numeric, default 0.5
    lid: numeric, default 1.5
        Light induced degradation
    nameplate_rating: numeric, default 1
    age: numeric, default 0
    availability: numeric, default 3

    Returns
    -------
    losses: numeric
        System losses in units of %.

    References
    ----------
    .. [1] A. P. Dobos, "PVWatts Version 5 Manual"
           http://pvwatts.nrel.gov/downloads/pvwattsv5.pdf
           (2014).
    """

    params = [soiling, shading, snow, mismatch, wiring, connections, lid,
              nameplate_rating, age, availability]

    # manually looping over params allows for numpy/pandas to handle any
    # array-like broadcasting that might be necessary.
    perf = 1
    for param in params:
        perf *= 1 - param/100

    losses = (1 - perf) * 100.

    return losses


def dc_ohms_from_percent(V_mp_ref, I_mp_ref, dc_ohmic_percent,
                         modules_per_string=1,
                         strings_per_inverter=1):
    """
    Calculates the equivalent resistance of the wires from a percent
    ohmic loss at STC.

    Equivalent resistance is calculated with the function:

    .. math::
        Rw = (L_{stc} / 100) * (Varray / Iarray)

    :math:`L_{stc}` is the input dc loss as a percent, e.g. 1.5% loss is
    input as 1.5

    Parameters
    ----------
    V_mp_ref: numeric
    I_mp_ref: numeric
    dc_ohmic_percent: numeric, default 0
    modules_per_string: numeric, default 1
    strings_per_inverter: numeric, default 1

    Returns
    ----------
    Rw: numeric
        Equivalent resistance in ohms

    References
    ----------
    -- [1] PVsyst 7 Help. "Array ohmic wiring loss".
            https://www.pvsyst.com/help/ohmic_loss.htm
    """
    vmp = modules_per_string * V_mp_ref

    imp = strings_per_inverter * I_mp_ref

    Rw = (dc_ohmic_percent / 100) * (vmp / imp)

    return Rw


def dc_ohmic_losses(ohms, current):
    """
    Returns ohmic losses in in units of power from the equivalent
    resistance of of the wires and the operating current.

    Parameters
    ----------
    ohms: numeric, float
    current: numeric, float or array-like

    Returns
    ----------
    numeric
        Single or array-like value of the losses in units of power

    References
    ----------
    -- [1] PVsyst 7 Help. "Array ohmic wiring loss".
            https://www.pvsyst.com/help/ohmic_loss.htm
    """
    return ohms * current * current


def combine_loss_factors(index, *losses, fill_method='ffill'):
    r"""
    Combines Series loss fractions while setting a common index.

    The separate losses are compounded using the following equation:

    .. math::

        L_{total} = 1 - [ 1 - \Pi_i ( 1 - L_i ) ]

    :math:`L_{total}` is the total loss returned
    :math:`L_i` is each individual loss factor input

    Note the losses must each be a series with a DatetimeIndex.
    All losses will be resampled to match the index parameter using
    the fill method specified (defaults to "fill forward").

    Parameters
    ----------
    index : DatetimeIndex
        The index of the returned loss factors

    *losses : Series
        One or more Series of fractions to be compounded

    fill_method : {'ffill', 'bfill', 'nearest'}, default 'ffill'
        Method to use for filling holes in reindexed DataFrame

    Returns
    -------
    Series
        Fractions resulting from the combination of each loss factor
    """
    combined_factor = 1

    for loss in losses:
        loss = loss.reindex(index, method=fill_method)
        combined_factor *= (1 - loss)

    return 1 - combined_factor<|MERGE_RESOLUTION|>--- conflicted
+++ resolved
@@ -1023,22 +1023,6 @@
         return inverter.pvwatts(pdc, self.inverter_parameters['pdc0'],
                                 **kwargs)
 
-<<<<<<< HEAD
-    def pvwatts_multi(self, p_dc):
-        """Uses :py:func:`pvlib.inverter.pvwatts_multi` to calculate AC power
-        based on ``self.inverter_parameters`` and the input voltage and power.
-
-        The parameter `p_dc` must be a tuple with length equal to
-        ``self.num_arrays`` if the system has more than one array.
-
-        See :py:func:`pvlib.inverter.pvwatts_multi` for details.
-        """
-        p_dc = self._validate_per_array(p_dc)
-        kwargs = _build_kwargs(['eta_inv_nom', 'eta_inv_ref'],
-                               self.inverter_parameters)
-        return inverter.pvwatts_multi(p_dc, self.inverter_parameters['pdc0'],
-                                      **kwargs)
-
     @_unwrap_single_value
     def dc_ohms_from_percent(self):
         """
@@ -1050,8 +1034,6 @@
 
         return tuple(array.dc_ohms_from_percent() for array in self.arrays)
 
-=======
->>>>>>> 59a8b6c9
     @property
     @_unwrap_single_value
     def module_parameters(self):
