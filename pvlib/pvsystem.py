--- conflicted
+++ resolved
@@ -2533,57 +2533,8 @@
     return losses
 
 
-<<<<<<< HEAD
 ashraeiam = deprecated('0.7', alternative='iam.ashrae', name='ashraeiam',
                        removal='0.8')(iam.ashrae)
-=======
-def pvwatts_ac(pdc, pdc0, eta_inv_nom=0.96, eta_inv_ref=0.9637):
-    r"""
-    Implements NREL's PVWatts inverter model.
-    The PVWatts inverter model [1]_ is:
-
-    .. math::
-
-        \eta = \frac{\eta_{nom}}{\eta_{ref}} (-0.0162\zeta - \frac{0.0059}{\zeta} + 0.9858)
-
-    .. math::
-
-        P_{ac} = \min(\eta P_{dc}, P_{ac0})
-
-    where :math:`\zeta=P_{dc}/P_{dc0}` and :math:`P_{dc0}=P_{ac0}/\eta_{nom}`.
-
-    Note that the pdc0 is also used as a symbol in :py:func:`pvwatts_dc`. pdc0
-    in this function refers to the DC power input limit of the inverter.
-    pdc0 in :py:func:`pvwatts_dc` refers to the DC power of the modules
-    at reference conditions.
-
-    Parameters
-    ----------
-    pdc: numeric
-        DC power.
-    pdc0: numeric
-        DC input limit of the inverter.
-    eta_inv_nom: numeric, default 0.96
-        Nominal inverter efficiency.
-    eta_inv_ref: numeric, default 0.9637
-        Reference inverter efficiency. PVWatts defines it to be 0.9637
-        and is included here for flexibility.
-
-    Returns
-    -------
-    pac: numeric
-        AC power.
-
-    References
-    ----------
-    .. [1] A. P. Dobos, "PVWatts Version 5 Manual,"
-           http://pvwatts.nrel.gov/downloads/pvwattsv5.pdf
-           (2014).
-    """
-
-    pac0 = eta_inv_nom * pdc0
-    zeta = pdc / pdc0
->>>>>>> f8921bd3
 
 
 physicaliam = deprecated('0.7', alternative='iam.physical', name='physicaliam',
