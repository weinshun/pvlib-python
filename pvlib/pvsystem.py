"""
The ``pvsystem`` module contains functions for modeling the output and
performance of PV modules and inverters.
"""

from __future__ import division

import logging
import io
import numpy as np
import pandas as pd

from pvlib import tools

try:
    from urllib2 import urlopen
except ImportError:
    from urllib.request import urlopen

<<<<<<< HEAD
import numpy as np
import pandas as pd

from pvlib import tools
from pvlib.location import Location
from pvlib import irradiance, atmosphere


# not sure if this belongs in the pvsystem module.
# maybe something more like core.py? It may eventually grow to
# import a lot more functionality from other modules.
class PVSystem(object):
    """
    The PVSystem class defines a standard set of PV system attributes and
    modeling functions. This class describes the collection and interactions
    of PV system components rather than an installed system on the ground.
    It is typically used in combination with
    :py:class:`~pvlib.location.Location` and
    :py:class:`~pvlib.modelchain.ModelChain`
    objects.
    
    See the :py:class:`LocalizedPVSystem` class for an object model that
    describes an installed PV system.
    
    The class is complementary
    to the module-level functions.
    
    The attributes should generally be things that don't change about
    the system, such the type of module and the inverter. The instance
    methods accept arguments for things that do change, such as
    irradiance and temperature.
    
    Parameters
    ----------
    surface_tilt: float or array-like
        Tilt angle of the module surface.
        Up=0, horizon=90.
    
    surface_azimuth: float or array-like
        Azimuth angle of the module surface.
        North=0, East=90, South=180, West=270.
    
    albedo : None, float
        The ground albedo. If ``None``, will attempt to use
        ``surface_type`` and ``irradiance.SURFACE_ALBEDOS``
        to lookup albedo.
    
    surface_type : None, string
        The ground surface type. See ``irradiance.SURFACE_ALBEDOS``
        for valid values.
    
    module : None, string
        The model name of the modules.
        May be used to look up the module_parameters dictionary
        via some other method.
    
    module_parameters : None, dict or Series
        Module parameters as defined by the SAPM, CEC, or other.
    
    inverter : None, string
        The model name of the inverters.
        May be used to look up the inverter_parameters dictionary
        via some other method.
    
    inverter_parameters : None, dict or Series
        Inverter parameters as defined by the SAPM, CEC, or other.
    
    racking_model : None or string
        Used for cell and module temperature calculations.
    
    **kwargs
        Arbitrary keyword arguments.
        Included for compatibility, but not used.
    
    See also
    --------
    pvlib.location.Location
    pvlib.tracking.SingleAxisTracker
    pvlib.pvsystem.LocalizedPVSystem
    """
    
    def __init__(self,
                 surface_tilt=0, surface_azimuth=180,
                 albedo=None, surface_type=None,
                 module=None, module_parameters=None,
                 series_modules=None, parallel_modules=None,
                 inverter=None, inverter_parameters=None,
                 racking_model='open_rack_cell_glassback',
                 **kwargs):
        
        self.surface_tilt = surface_tilt
        self.surface_azimuth = surface_azimuth
        
        # could tie these together with @property
        self.surface_type = surface_type
        if albedo is None:
            self.albedo = irradiance.SURFACE_ALBEDOS.get(surface_type, 0.25)
        else:
            self.albedo = albedo
        
        # could tie these together with @property
        self.module = module
        self.module_parameters = module_parameters
        
        self.series_modules = series_modules
        self.parallel_modules = parallel_modules
        
        self.inverter = inverter
        self.inverter_parameters = inverter_parameters
        
        self.racking_model = racking_model
        
        # needed for tying together Location and PVSystem in LocalizedPVSystem
        super(PVSystem, self).__init__(**kwargs)


    def get_aoi(self, solar_zenith, solar_azimuth):
        """Get the angle of incidence on the system.
        
        Parameters
        ----------
        solar_zenith : float or Series.
            Solar zenith angle.
        solar_azimuth : float or Series.
            Solar azimuth angle.
            
        Returns
        -------
        aoi : Series
            The angle of incidence
        """
        
        aoi = irradiance.aoi(self.surface_tilt, self.surface_azimuth,
                             solar_zenith, solar_azimuth)
        return aoi
    
    
    def get_irradiance(self, solar_zenith, solar_azimuth, dni, ghi, dhi,
                       dni_extra=None, airmass=None, model='haydavies',
                       **kwargs):
        """
        Uses the :py:func:`irradiance.total_irrad` function to calculate
        the plane of array irradiance components on a tilted surface
        defined by 
        ``self.surface_tilt``, ``self.surface_azimuth``, and
        ``self.albedo``.
        
        Parameters
        ----------
        solar_zenith : float or Series.
            Solar zenith angle.
        solar_azimuth : float or Series.
            Solar azimuth angle.
        dni : float or Series
            Direct Normal Irradiance
        ghi : float or Series
            Global horizontal irradiance
        dhi : float or Series
            Diffuse horizontal irradiance
        dni_extra : float or Series
            Extraterrestrial direct normal irradiance
        airmass : float or Series
            Airmass
        model : String
            Irradiance model.
        
        **kwargs
            Passed to :func:`irradiance.total_irrad`.
        
        Returns
        -------
        poa_irradiance : DataFrame
            Column names are: ``total, beam, sky, ground``.
        """

        # not needed for all models, but this is easier
        if dni_extra is None:
            dni_extra = irradiance.extraradiation(solar_zenith.index)
            dni_extra = pd.Series(dni_extra, index=solar_zenith.index)

        if airmass is None:
            airmass = atmosphere.relativeairmass(solar_zenith)

        return irradiance.total_irrad(self.surface_tilt,
                                      self.surface_azimuth,
                                      solar_zenith, solar_azimuth,
                                      dni, ghi, dhi,
                                      dni_extra=dni_extra, airmass=airmass,
                                      model=model,
                                      albedo=self.albedo,
                                      **kwargs)


    def ashraeiam(self, aoi):
        """
        Determine the incidence angle modifier using
        ``self.module_parameters['b']``, ``aoi``,
        and the :py:func:`ashraeiam` function.
        
        Parameters
        ----------
        aoi : numeric
            The angle of incidence in degrees.
        
        Returns
        -------
        modifier : numeric
            The AOI modifier.
        """
        b = self.module_parameters['b']
        return ashraeiam(b, aoi)


    def physicaliam(self, aoi):
        """
        Determine the incidence angle modifier using
        ``self.module_parameters['K']``,
        ``self.module_parameters['L']``,
        ``self.module_parameters['n']``,
        ``aoi``, and the
        :py:func:`physicaliam` function.
        
        Parameters
        ----------
        See pvsystem.physicaliam for details
        
        Returns
        -------
        See pvsystem.physicaliam for details
        """
        K = self.module_parameters['K']
        L = self.module_parameters['L']
        n = self.module_parameters['n']
        return physicaliam(K, L, n, aoi)


    def calcparams_desoto(self, poa_global, temp_cell, **kwargs):
        """
        Use the :py:func:`calcparams_desoto` function, the input parameters
        and ``self.module_parameters`` to calculate the module
        currents and resistances.
        
        Parameters
        ----------
        poa_global : float or Series
            The irradiance (in W/m^2) absorbed by the module.

        temp_cell : float or Series
            The average cell temperature of cells within a module in C.
        
        **kwargs
            See pvsystem.calcparams_desoto for details
        
        Returns
        -------
        See pvsystem.calcparams_desoto for details
        """             
        return calcparams_desoto(poa_global, temp_cell,
                                 self.module_parameters['alpha_sc'],
                                 self.module_parameters,
                                 self.module_parameters['EgRef'],
                                 self.module_parameters['dEgdT'], **kwargs)


    def sapm(self, poa_direct, poa_diffuse,
             temp_cell, airmass_absolute, aoi, **kwargs):
        """
        Use the :py:func:`sapm` function, the input parameters,
        and ``self.module_parameters`` to calculate
        Voc, Isc, Ix, Ixx, Vmp/Imp.
        
        Parameters
        ----------
        poa_direct : Series
            The direct irradiance incident upon the module (W/m^2).

        poa_diffuse : Series
            The diffuse irradiance incident on module.

        temp_cell : Series
            The cell temperature (degrees C).
        
        airmass_absolute : Series
            Absolute airmass.
    
        aoi : Series
            Angle of incidence (degrees).
        
        **kwargs
            See pvsystem.sapm for details
        
        Returns
        -------
        See pvsystem.sapm for details
        """
        return sapm(self.module_parameters, poa_direct, poa_diffuse,
                    temp_cell, airmass_absolute, aoi)
    
    
    # model now specified by self.racking_model
    def sapm_celltemp(self, irrad, wind, temp):
        """Uses :py:func:`sapm_celltemp` to calculate module and cell
        temperatures based on ``self.racking_model`` and 
        the input parameters.
        
        Parameters
        ----------
        See pvsystem.sapm_celltemp for details
        
        Returns
        -------
        See pvsystem.sapm_celltemp for details
        """
        return sapm_celltemp(irrad, wind, temp, self.racking_model)
    
    
    def singlediode(self, photocurrent, saturation_current,
                    resistance_series, resistance_shunt, nNsVth):
        """Wrapper around the :py:func:`singlediode` function.
        
        Parameters
        ----------
        See pvsystem.singlediode for details
        
        Returns
        -------
        See pvsystem.singlediode for details
        """
        return singlediode(self.module_parameters, photocurrent,
                           saturation_current,
                           resistance_series, resistance_shunt, nNsVth)
    
    
    def i_from_v(self, resistance_shunt, resistance_series, nNsVth, voltage,
                 saturation_current, photocurrent):
        """Wrapper around the :py:func:`i_from_v` function.
        
        Parameters
        ----------
        See pvsystem.i_from_v for details
        
        Returns
        -------
        See pvsystem.i_from_v for details
        """ 
        return i_from_v(resistance_shunt, resistance_series, nNsVth, voltage,
                        saturation_current, photocurrent)
                        
    
    # inverter now specified by self.inverter_parameters
    def snlinverter(self, v_dc, p_dc):
        """Uses :func:`snlinverter` to calculate AC power based on
        ``self.inverter_parameters`` and the input parameters.
        
        Parameters
        ----------
        See pvsystem.snlinverter for details
        
        Returns
        -------
        See pvsystem.snlinverter for details
        """
        return snlinverter(self.inverter_parameters, v_dc, p_dc)


    def localize(self, location=None, latitude=None, longitude=None,
                 **kwargs):
        """Creates a LocalizedPVSystem object using this object
        and location data. Must supply either location object or
        latitude, longitude, and any location kwargs
        
        Parameters
        ----------
        location : None or Location
        latitude : None or float
        longitude : None or float
        **kwargs : see Location
        
        Returns
        -------
        localized_system : LocalizedPVSystem
        """

        if location is None:
            location = Location(latitude, longitude, **kwargs)

        return LocalizedPVSystem(pvsystem=self, location=location)


class LocalizedPVSystem(PVSystem, Location):
    """
    The LocalizedPVSystem class defines a standard set of
    installed PV system attributes and modeling functions.
    This class combines the attributes and methods
    of the PVSystem and Location classes.
    
    See the :py:class:`PVSystem` class for an object model that
    describes an unlocalized PV system.
    """
    def __init__(self, pvsystem=None, location=None, **kwargs):

        # get and combine attributes from the pvsystem and/or location
        # with the rest of the kwargs

        if pvsystem is not None:
            pv_dict = pvsystem.__dict__
        else:
            pv_dict = {}

        if location is not None:
            loc_dict = location.__dict__
        else:
            loc_dict = {}

        new_kwargs = dict(list(pv_dict.items()) +
                          list(loc_dict.items()) +
                          list(kwargs.items()))

        super(LocalizedPVSystem, self).__init__(**new_kwargs)
=======
pvl_logger = logging.getLogger('pvlib')
>>>>>>> b7d8e647


def systemdef(meta, surface_tilt, surface_azimuth, albedo, series_modules,
              parallel_modules):
    '''
    Generates a dict of system parameters used throughout a simulation.

    Parameters
    ----------

    meta : dict
        meta dict either generated from a TMY file using readtmy2 or readtmy3,
        or a dict containing at least the following fields:

            ===============   ======  ====================
            meta field        format  description
            ===============   ======  ====================
            meta.altitude     Float   site elevation
            meta.latitude     Float   site latitude
            meta.longitude    Float   site longitude
            meta.Name         String  site name
            meta.State        String  state
            meta.TZ           Float   timezone
            ===============   ======  ====================

    surface_tilt : float or Series
        Surface tilt angles in decimal degrees.
        The tilt angle is defined as degrees from horizontal
        (e.g. surface facing up = 0, surface facing horizon = 90)

    surface_azimuth : float or Series
        Surface azimuth angles in decimal degrees.
        The azimuth convention is defined
        as degrees east of north
        (North=0, South=180, East=90, West=270).

    albedo : float or Series
        Ground reflectance, typically 0.1-0.4 for
        surfaces on Earth (land), may increase over snow, ice, etc. May also
        be known as the reflection coefficient. Must be >=0 and <=1.

    series_modules : int
        Number of modules connected in series in a string.

    parallel_modules : int
        Number of strings connected in parallel.

    Returns
    -------
    Result : dict

        A dict with the following fields.

            * 'surface_tilt'
            * 'surface_azimuth'
            * 'albedo'
            * 'series_modules'
            * 'parallel_modules'
            * 'latitude'
            * 'longitude'
            * 'tz'
            * 'name'
            * 'altitude'

    See also
    --------
    pvlib.tmy.readtmy3
    pvlib.tmy.readtmy2
    '''

    try:
        name = meta['Name']
    except KeyError:
        name = meta['City']

    system = {'surface_tilt': surface_tilt,
              'surface_azimuth': surface_azimuth,
              'albedo': albedo,
              'series_modules': series_modules,
              'parallel_modules': parallel_modules,
              'latitude': meta['latitude'],
              'longitude': meta['longitude'],
              'tz': meta['TZ'],
              'name': name,
              'altitude': meta['altitude']}

    return system


def ashraeiam(b, aoi):
    '''
    Determine the incidence angle modifier using the ASHRAE transmission model.

    ashraeiam calculates the incidence angle modifier as developed in
    [1], and adopted by ASHRAE (American Society of Heating, Refrigeration,
    and Air Conditioning Engineers) [2]. The model has been used by model
    programs such as PVSyst [3].

    Note: For incident angles near 90 degrees, this model has a
    discontinuity which has been addressed in this function.

    Parameters
    ----------
    b : float
        A parameter to adjust the modifier as a function of angle of
        incidence. Typical values are on the order of 0.05 [3].
    aoi : Series
        The angle of incidence between the module normal vector and the
        sun-beam vector in degrees.

    Returns
    -------
    IAM : Series

        The incident angle modifier calculated as 1-b*(sec(aoi)-1) as
        described in [2,3].

        Returns nan for all abs(aoi) >= 90 and for all IAM values
        that would be less than 0.

    References
    ----------

    [1] Souka A.F., Safwat H.H., "Determindation of the optimum orientations
    for the double exposure flat-plate collector and its reflections".
    Solar Energy vol .10, pp 170-174. 1966.

    [2] ASHRAE standard 93-77

    [3] PVsyst Contextual Help.
    http://files.pvsyst.com/help/index.html?iam_loss.htm retrieved on
    September 10, 2012

    See Also
    --------
    irradiance.aoi
    physicaliam
    '''

    IAM = 1 - b*((1/np.cos(np.radians(aoi)) - 1))

    IAM[abs(aoi) >= 90] = np.nan
    IAM[IAM < 0] = np.nan

    return IAM


def physicaliam(K, L, n, aoi):
    '''
    Determine the incidence angle modifier using refractive
    index, glazing thickness, and extinction coefficient

    physicaliam calculates the incidence angle modifier as described in
    De Soto et al. "Improvement and validation of a model for photovoltaic
    array performance", section 3. The calculation is based upon a physical
    model of absorbtion and transmission through a cover. Required
    information includes, incident angle, cover extinction coefficient,
    cover thickness

    Note: The authors of this function believe that eqn. 14 in [1] is
    incorrect. This function uses the following equation in its place:
    theta_r = arcsin(1/n * sin(theta))

    Parameters
    ----------
    K : float
        The glazing extinction coefficient in units of 1/meters. Reference
        [1] indicates that a value of  4 is reasonable for "water white"
        glass. K must be a numeric scalar or vector with all values >=0. If K
        is a vector, it must be the same size as all other input vectors.

    L : float
        The glazing thickness in units of meters. Reference [1] indicates
        that 0.002 meters (2 mm) is reasonable for most glass-covered
        PV panels. L must be a numeric scalar or vector with all values >=0.
        If L is a vector, it must be the same size as all other input vectors.

    n : float
        The effective index of refraction (unitless). Reference [1]
        indicates that a value of 1.526 is acceptable for glass. n must be a
        numeric scalar or vector with all values >=0. If n is a vector, it
        must be the same size as all other input vectors.

    aoi : Series
        The angle of incidence between the module normal vector and the
        sun-beam vector in degrees.

    Returns
    -------
    IAM : float or Series
        The incident angle modifier as specified in eqns. 14-16 of [1].
        IAM is a column vector with the same number of elements as the
        largest input vector.

        Theta must be a numeric scalar or vector.
        For any values of theta where abs(aoi)>90, IAM is set to 0. For any
        values of aoi where -90 < aoi < 0, theta is set to abs(aoi) and
        evaluated.

    References
    ----------
    [1] W. De Soto et al., "Improvement and validation of a model for
    photovoltaic array performance", Solar Energy, vol 80, pp. 78-88,
    2006.

    [2] Duffie, John A. & Beckman, William A.. (2006). Solar Engineering
    of Thermal Processes, third edition. [Books24x7 version] Available
    from http://common.books24x7.com/toc.aspx?bookid=17160.

    See Also
    --------
    getaoi
    ephemeris
    spa
    ashraeiam
    '''
    thetar_deg = tools.asind(1.0 / n*(tools.sind(aoi)))

    tau = (np.exp(- 1.0 * (K*L / tools.cosd(thetar_deg))) *
           ((1 - 0.5*((((tools.sind(thetar_deg - aoi)) ** 2) /
            ((tools.sind(thetar_deg + aoi)) ** 2) +
            ((tools.tand(thetar_deg - aoi)) ** 2) /
            ((tools.tand(thetar_deg + aoi)) ** 2))))))

    zeroang = 1e-06

    thetar_deg0 = tools.asind(1.0 / n*(tools.sind(zeroang)))

    tau0 = (np.exp(- 1.0 * (K*L / tools.cosd(thetar_deg0))) *
            ((1 - 0.5*((((tools.sind(thetar_deg0 - zeroang)) ** 2) /
             ((tools.sind(thetar_deg0 + zeroang)) ** 2) +
             ((tools.tand(thetar_deg0 - zeroang)) ** 2) /
             ((tools.tand(thetar_deg0 + zeroang)) ** 2))))))

    IAM = tau / tau0

    IAM[abs(aoi) >= 90] = np.nan
    IAM[IAM < 0] = np.nan

    return IAM


def calcparams_desoto(poa_global, temp_cell, alpha_isc, module_parameters,
                      EgRef, dEgdT, M=1, irrad_ref=1000, temp_ref=25):
    '''
    Applies the temperature and irradiance corrections to
    inputs for singlediode.

    Applies the temperature and irradiance corrections to the IL, I0,
    Rs, Rsh, and a parameters at reference conditions (IL_ref, I0_ref,
    etc.) according to the De Soto et. al description given in [1]. The
    results of this correction procedure may be used in a single diode
    model to determine IV curves at irradiance = S, cell temperature =
    Tcell.

    Parameters
    ----------
    poa_global : float or Series
        The irradiance (in W/m^2) absorbed by the module.

    temp_cell : float or Series
        The average cell temperature of cells within a module in C.

    alpha_isc : float
        The short-circuit current temperature coefficient of the
        module in units of 1/C.

    module_parameters : dict
        Parameters describing PV module performance at reference
        conditions according to DeSoto's paper. Parameters may be
        generated or found by lookup. For ease of use,
        retrieve_sam can automatically generate a dict based on the
        most recent SAM CEC module
        database. The module_parameters dict must contain the
        following 5 fields:

            * a_ref - modified diode ideality factor parameter at
              reference conditions (units of eV), a_ref can be calculated
              from the usual diode ideality factor (n),
              number of cells in series (Ns),
              and cell temperature (Tcell) per equation (2) in [1].
            * I_L_ref - Light-generated current (or photocurrent)
              in amperes at reference conditions. This value is referred to
              as Iph in some literature.
            * I_o_ref - diode reverse saturation current in amperes,
              under reference conditions.
            * R_sh_ref - shunt resistance under reference conditions (ohms).
            * R_s - series resistance under reference conditions (ohms).

    EgRef : float
        The energy bandgap at reference temperature (in eV).
        1.121 eV for silicon. EgRef must be >0.

    dEgdT : float
        The temperature dependence of the energy bandgap at SRC (in 1/C).
        May be either a scalar value (e.g. -0.0002677 as in [1]) or a
        DataFrame of dEgdT values corresponding to each input condition (this
        may be useful if dEgdT is a function of temperature).

    M : float or Series (optional, default=1)
        An optional airmass modifier, if omitted, M is given a value of 1,
        which assumes absolute (pressure corrected) airmass = 1.5. In this
        code, M is equal to M/Mref as described in [1] (i.e. Mref is assumed
        to be 1). Source [1] suggests that an appropriate value for M
        as a function absolute airmass (AMa) may be:

        >>> M = np.polyval([-0.000126, 0.002816, -0.024459, 0.086257, 0.918093],
        ...                AMa) # doctest: +SKIP

        M may be a Series.

    irrad_ref : float (optional, default=1000)
        Reference irradiance in W/m^2.

    temp_ref : float (optional, default=25)
        Reference cell temperature in C.

    Returns
    -------
    Tuple of the following results:

    photocurrent : float or Series
        Light-generated current in amperes at irradiance=S and
        cell temperature=Tcell.

    saturation_current : float or Series
        Diode saturation curent in amperes at irradiance
        S and cell temperature Tcell.

    resistance_series : float
        Series resistance in ohms at irradiance S and cell temperature Tcell.

    resistance_shunt : float or Series
        Shunt resistance in ohms at irradiance S and cell temperature Tcell.

    nNsVth : float or Series
        Modified diode ideality factor at irradiance S and cell temperature
        Tcell. Note that in source [1] nNsVth = a (equation 2). nNsVth is the
        product of the usual diode ideality factor (n), the number of
        series-connected cells in the module (Ns), and the thermal voltage
        of a cell in the module (Vth) at a cell temperature of Tcell.

    References
    ----------
    [1] W. De Soto et al., "Improvement and validation of a model for
    photovoltaic array performance", Solar Energy, vol 80, pp. 78-88,
    2006.

    [2] System Advisor Model web page. https://sam.nrel.gov.

    [3] A. Dobos, "An Improved Coefficient Calculator for the California
    Energy Commission 6 Parameter Photovoltaic Module Model", Journal of
    Solar Energy Engineering, vol 134, 2012.

    [4] O. Madelung, "Semiconductors: Data Handbook, 3rd ed." ISBN
    3-540-40488-0

    See Also
    --------
    sapm
    sapm_celltemp
    singlediode
    retrieve_sam

    Notes
    -----
    If the reference parameters in the ModuleParameters struct are read
    from a database or library of parameters (e.g. System Advisor Model),
    it is important to use the same EgRef and dEgdT values that
    were used to generate the reference parameters, regardless of the
    actual bandgap characteristics of the semiconductor. For example, in
    the case of the System Advisor Model library, created as described in
    [3], EgRef and dEgdT for all modules were 1.121 and -0.0002677,
    respectively.

    This table of reference bandgap energies (EgRef), bandgap energy
    temperature dependence (dEgdT), and "typical" airmass response (M) is
    provided purely as reference to those who may generate their own
    reference module parameters (a_ref, IL_ref, I0_ref, etc.) based upon the
    various PV semiconductors. Again, we stress the importance of
    using identical EgRef and dEgdT when generation reference
    parameters and modifying the reference parameters (for irradiance,
    temperature, and airmass) per DeSoto's equations.

     Silicon (Si):
         * EgRef = 1.121
         * dEgdT = -0.0002677

         >>> M = np.polyval([-1.26E-4, 2.816E-3, -0.024459, 0.086257, 0.918093],
         ...                AMa) # doctest: +SKIP

         Source: [1]

     Cadmium Telluride (CdTe):
         * EgRef = 1.475
         * dEgdT = -0.0003

         >>> M = np.polyval([-2.46E-5, 9.607E-4, -0.0134, 0.0716, 0.9196],
         ...                AMa) # doctest: +SKIP

         Source: [4]

     Copper Indium diSelenide (CIS):
         * EgRef = 1.010
         * dEgdT = -0.00011

         >>> M = np.polyval([-3.74E-5, 0.00125, -0.01462, 0.0718, 0.9210],
         ...                AMa) # doctest: +SKIP

         Source: [4]

     Copper Indium Gallium diSelenide (CIGS):
         * EgRef = 1.15
         * dEgdT = ????

         >>> M = np.polyval([-9.07E-5, 0.0022, -0.0202, 0.0652, 0.9417],
         ...                AMa) # doctest: +SKIP

         Source: Wikipedia

     Gallium Arsenide (GaAs):
         * EgRef = 1.424
         * dEgdT = -0.000433
         * M = unknown

         Source: [4]
    '''

    M = np.max(M, 0)
    a_ref = module_parameters['a_ref']
    IL_ref = module_parameters['I_L_ref']
    I0_ref = module_parameters['I_o_ref']
    Rsh_ref = module_parameters['R_sh_ref']
    Rs_ref = module_parameters['R_s']

    k = 8.617332478e-05
    Tref_K = temp_ref + 273.15
    Tcell_K = temp_cell + 273.15

    E_g = EgRef * (1 + dEgdT*(Tcell_K - Tref_K))

    nNsVth = a_ref * (Tcell_K / Tref_K)

    IL = (poa_global/irrad_ref) * M * (IL_ref + alpha_isc * (Tcell_K - Tref_K))
    I0 = (I0_ref * ((Tcell_K / Tref_K) ** 3) *
          (np.exp(EgRef / (k*(Tref_K)) - (E_g / (k*(Tcell_K))))))
    Rsh = Rsh_ref * (irrad_ref / poa_global)
    Rs = Rs_ref

    return IL, I0, Rs, Rsh, nNsVth


def retrieve_sam(name=None, samfile=None):
    '''
    Retrieve latest module and inverter info from SAM website.

    This function will retrieve either:

        * CEC module database
        * Sandia Module database
        * CEC Inverter database

    and return it as a pandas dataframe.

    Parameters
    ----------

    name : String
        Name can be one of:

        * 'CECMod' - returns the CEC module database
        * 'CECInverter' - returns the CEC Inverter database
        * 'SandiaInverter' - returns the CEC Inverter database
          (CEC is only current inverter db available; tag kept for backwards
          compatibility)
        * 'SandiaMod' - returns the Sandia Module database

    samfile : String
        Absolute path to the location of local versions of the SAM file.
        If file is specified, the latest versions of the SAM database will
        not be downloaded. The selected file must be in .csv format.

        If set to 'select', a dialogue will open allowing the user to navigate
        to the appropriate page.

    Returns
    -------
    A DataFrame containing all the elements of the desired database.
    Each column represents a module or inverter, and a specific dataset
    can be retrieved by the command

    Examples
    --------

    >>> from pvlib import pvsystem
    >>> invdb = pvsystem.retrieve_sam(name='CECInverter')
    >>> inverter = invdb.AE_Solar_Energy__AE6_0__277V__277V__CEC_2012_
    >>> inverter
    Vac           277.000000
    Paco         6000.000000
    Pdco         6165.670000
    Vdco          361.123000
    Pso            36.792300
    C0             -0.000002
    C1             -0.000047
    C2             -0.001861
    C3              0.000721
    Pnt             0.070000
    Vdcmax        600.000000
    Idcmax         32.000000
    Mppt_low      200.000000
    Mppt_high     500.000000
    Name: AE_Solar_Energy__AE6_0__277V__277V__CEC_2012_, dtype: float64
    '''

    if name is not None:
        name = name.lower()
        base_url = 'https://sam.nrel.gov/sites/sam.nrel.gov/files/'
        if name == 'cecmod':
            url = base_url + 'sam-library-cec-modules-2015-6-30.csv'
        elif name == 'sandiamod':
            url = base_url + 'sam-library-sandia-modules-2015-6-30.csv'
        elif name in ['cecinverter', 'sandiainverter']: # Allowing either, to provide for old code, while aligning with current expectations
            url = base_url + 'sam-library-cec-inverters-2015-6-30.csv'
        elif samfile is None:
            raise ValueError('invalid name {}'.format(name))

    if name is None and samfile is None:
        raise ValueError('must supply name or samfile')

    if samfile is None:
        pvl_logger.info('retrieving %s from %s', name, url)
        response = urlopen(url)
        csvdata = io.StringIO(response.read().decode(errors='ignore'))
    elif samfile == 'select':
        try:
            # python 2
            import Tkinter as tkinter
            from tkFileDialog import askopenfilename
        except ImportError:
            # python 3
            import tkinter
            from tkinter.filedialog import askopenfilename

        tkinter.Tk().withdraw()
        csvdata = askopenfilename()
    else:
        csvdata = samfile

    return _parse_raw_sam_df(csvdata)


def _parse_raw_sam_df(csvdata):
    df = pd.read_csv(csvdata, index_col=0, skiprows=[1, 2])
    colnames = df.columns.values.tolist()
    parsedcolnames = []
    for cn in colnames:
        parsedcolnames.append(cn.replace(' ', '_'))

    df.columns = parsedcolnames

    parsedindex = []
    for index in df.index:
        parsedindex.append(index.replace(' ', '_').replace('-', '_')
                                .replace('.', '_').replace('(', '_')
                                .replace(')', '_').replace('[', '_')
                                .replace(']', '_').replace(':', '_')
                                .replace('+', '_').replace('/', '_')
                                .replace('"', '_').replace(',', '_'))

    df.index = parsedindex
    df = df.transpose()

    return df


def sapm(module, poa_direct, poa_diffuse, temp_cell, airmass_absolute, aoi):
    '''
    The Sandia PV Array Performance Model (SAPM) generates 5 points on a PV
    module's I-V curve (Voc, Isc, Ix, Ixx, Vmp/Imp) according to
    SAND2004-3535. Assumes a reference cell temperature of 25 C.

    Parameters
    ----------
    module : Series or dict
        A DataFrame defining the SAPM performance parameters. See the notes
        section for more details.

    poa_direct : Series
        The direct irradiance incident upon the module (W/m^2).

    poa_diffuse : Series
        The diffuse irradiance incident on module.

    temp_cell : Series
        The cell temperature (degrees C).

    airmass_absolute : Series
        Absolute airmass.

    aoi : Series
        Angle of incidence (degrees).

    Returns
    -------
    A DataFrame with the columns:

        * i_sc : Short-circuit current (A)
        * I_mp : Current at the maximum-power point (A)
        * v_oc : Open-circuit voltage (V)
        * v_mp : Voltage at maximum-power point (V)
        * p_mp : Power at maximum-power point (W)
        * i_x : Current at module V = 0.5Voc, defines 4th point on I-V
          curve for modeling curve shape
        * i_xx : Current at module V = 0.5(Voc+Vmp), defines 5th point on
          I-V curve for modeling curve shape
        * effective_irradiance : Effective irradiance

    Notes
    -----
    The coefficients from SAPM which are required in ``module`` are listed in
    the following table.

    The modules in the Sandia module database contain these coefficients, but
    the modules in the CEC module database do not. Both databases can be
    accessed using :py:func:`retrieve_sam`.

    ================   ========================================================
    Key                Description
    ================   ========================================================
    A0-A4              The airmass coefficients used in calculating
                       effective irradiance
    B0-B5              The angle of incidence coefficients used in calculating
                       effective irradiance
    C0-C7              The empirically determined coefficients relating
                       Imp, Vmp, Ix, and Ixx to effective irradiance
    Isco               Short circuit current at reference condition (amps)
    Impo               Maximum power current at reference condition (amps)
    Aisc               Short circuit current temperature coefficient at
                       reference condition (1/C)
    Aimp               Maximum power current temperature coefficient at
                       reference condition (1/C)
    Bvoco              Open circuit voltage temperature coefficient at
                       reference condition (V/C)
    Mbvoc              Coefficient providing the irradiance dependence for the
                       BetaVoc temperature coefficient at reference irradiance
                       (V/C)
    Bvmpo              Maximum power voltage temperature coefficient at
                       reference condition
    Mbvmp              Coefficient providing the irradiance dependence for the
                       BetaVmp temperature coefficient at reference irradiance
                       (V/C)
    N                  Empirically determined "diode factor" (dimensionless)
    Cells_in_Series    Number of cells in series in a module's cell string(s)
    IXO                Ix at reference conditions
    IXXO               Ixx at reference conditions
    FD                 Fraction of diffuse irradiance used by module
    ================   ========================================================

    References
    ----------
    [1] King, D. et al, 2004, "Sandia Photovoltaic Array Performance Model",
    SAND Report 3535, Sandia National Laboratories, Albuquerque, NM.

    See Also
    --------
    retrieve_sam
    sapm_celltemp
    '''

    T0 = 25
    q = 1.60218e-19  # Elementary charge in units of coulombs
    kb = 1.38066e-23  # Boltzmann's constant in units of J/K
    E0 = 1000

    am_coeff = [module['A4'], module['A3'], module['A2'], module['A1'],
                module['A0']]
    aoi_coeff = [module['B5'], module['B4'], module['B3'], module['B2'],
                 module['B1'], module['B0']]

    F1 = np.polyval(am_coeff, airmass_absolute)
    F2 = np.polyval(aoi_coeff, aoi)

    # Ee is the "effective irradiance"
    Ee = F1 * ((poa_direct*F2 + module['FD']*poa_diffuse) / E0)
    Ee.fillna(0, inplace=True)
    Ee = Ee.clip_lower(0)

    Bvmpo = module['Bvmpo'] + module['Mbvmp']*(1 - Ee)
    Bvoco = module['Bvoco'] + module['Mbvoc']*(1 - Ee)
    delta = module['N'] * kb * (temp_cell + 273.15) / q

    dfout = pd.DataFrame(index=Ee.index)

    dfout['i_sc'] = (
        module['Isco'] * Ee * (1 + module['Aisc']*(temp_cell - T0)))

    dfout['i_mp'] = (module['Impo'] *
                     (module['C0']*Ee + module['C1']*(Ee**2)) *
                     (1 + module['Aimp']*(temp_cell - T0)))

    dfout['v_oc'] = ((module['Voco'] +
                     module['Cells_in_Series']*delta*np.log(Ee) +
                     Bvoco*(temp_cell - T0)).clip_lower(0))

    dfout['v_mp'] = (
        module['Vmpo'] +
        module['C2']*module['Cells_in_Series']*delta*np.log(Ee) +
        module['C3']*module['Cells_in_Series']*((delta*np.log(Ee)) ** 2) +
        Bvmpo*(temp_cell - T0)).clip_lower(0)

    dfout['p_mp'] = dfout['i_mp'] * dfout['v_mp']

    dfout['i_x'] = (module['IXO'] *
                    (module['C4']*Ee + module['C5']*(Ee**2)) *
                    (1 + module['Aisc']*(temp_cell - T0)))

    # the Ixx calculation in King 2004 has a typo (mixes up Aisc and Aimp)
    dfout['i_xx'] = (module['IXXO'] *
                     (module['C6']*Ee + module['C7']*(Ee**2)) *
                     (1 + module['Aisc']*(temp_cell - T0)))

    dfout['effective_irradiance'] = Ee

    return dfout


def sapm_celltemp(poa_global, wind_speed, temp_air,
                  model='open_rack_cell_glassback'):
    '''
    Estimate cell and module temperatures per the Sandia PV Array
    Performance Model (SAPM, SAND2004-3535), from the incident
    irradiance, wind speed, ambient temperature, and SAPM module
    parameters.

    Parameters
    ----------
    poa_global : float or Series
        Total incident irradiance in W/m^2.

    wind_speed : float or Series
        Wind speed in m/s at a height of 10 meters.

    temp_air : float or Series
        Ambient dry bulb temperature in degrees C.

    model : string, list, or dict
        Model to be used.

        If string, can be:

            * 'open_rack_cell_glassback' (default)
            * 'roof_mount_cell_glassback'
            * 'open_rack_cell_polymerback'
            * 'insulated_back_polymerback'
            * 'open_rack_polymer_thinfilm_steel'
            * '22x_concentrator_tracker'
<<<<<<< HEAD
    
        If dict, supply the following parameters
        (if list, in the following order):
        
=======

        If list, supply the following parameters in the following order:

>>>>>>> b7d8e647
            * a : float
                SAPM module parameter for establishing the upper
                limit for module temperature at low wind speeds and
                high solar irradiance.

            * b : float
                SAPM module parameter for establishing the rate at
                which the module temperature drops as wind speed increases
                (see SAPM eqn. 11).

            * deltaT : float
                SAPM module parameter giving the temperature difference
                between the cell and module back surface at the
                reference irradiance, E0.

    Returns
    --------
    DataFrame with columns 'temp_cell' and 'temp_module'.
    Values in degrees C.

    References
    ----------
    [1] King, D. et al, 2004, "Sandia Photovoltaic Array Performance Model",
    SAND Report 3535, Sandia National Laboratories, Albuquerque, NM.

    See Also
    --------
    sapm
    '''

    temp_models = {'open_rack_cell_glassback': [-3.47, -.0594, 3],
                   'roof_mount_cell_glassback': [-2.98, -.0471, 1],
                   'open_rack_cell_polymerback': [-3.56, -.0750, 3],
                   'insulated_back_polymerback': [-2.81, -.0455, 0],
                   'open_rack_polymer_thinfilm_steel': [-3.58, -.113, 3],
                   '22x_concentrator_tracker': [-3.23, -.130, 13]
<<<<<<< HEAD
                  }

    if isinstance(model, str):                  
        model = temp_models[model.lower()]
    elif isinstance(model, list):
        model = model
    elif isinstance(model, (dict, pd.Series)):
        model = [model['a'], model['b'], model['deltaT']]
=======
                   }

    if isinstance(model, str):
        model = temp_models[model.lower()]
    elif isinstance(model, list):
        model = model
>>>>>>> b7d8e647

    a = model[0]
    b = model[1]
    deltaT = model[2]

<<<<<<< HEAD
    E0 = 1000. # Reference irradiance
=======
    E0 = 1000.  # Reference irradiance

    temp_module = pd.Series(irrad*np.exp(a + b*wind) + temp)
>>>>>>> b7d8e647

    temp_module = pd.Series(poa_global*np.exp(a + b*wind_speed) + temp_air)

    temp_cell = temp_module + (poa_global / E0)*(deltaT)

    return pd.DataFrame({'temp_cell': temp_cell, 'temp_module': temp_module})


def singlediode(module, photocurrent, saturation_current,
                resistance_series, resistance_shunt, nNsVth):
    '''
    Solve the single-diode model to obtain a photovoltaic IV curve.

    Singlediode solves the single diode equation [1]

    .. math::

        I = IL - I0*[exp((V+I*Rs)/(nNsVth))-1] - (V + I*Rs)/Rsh

    for ``I`` and ``V`` when given
    ``IL, I0, Rs, Rsh,`` and ``nNsVth (nNsVth = n*Ns*Vth)`` which
    are described later. Returns a DataFrame which contains
    the 5 points on the I-V curve specified in SAND2004-3535 [3].
    If all IL, I0, Rs, Rsh, and nNsVth are scalar, a single curve
    will be returned, if any are Series (of the same length), multiple IV
    curves will be calculated.

    The input parameters can be calculated using calcparams_desoto from
    meteorological data.

    Parameters
    ----------
    module : DataFrame
        A DataFrame defining the SAPM performance parameters.

    photocurrent : float or Series
        Light-generated current (photocurrent) in amperes under desired IV
        curve conditions. Often abbreviated ``I_L``.

    saturation_current : float or Series
        Diode saturation current in amperes under desired IV curve
        conditions. Often abbreviated ``I_0``.

    resistance_series : float or Series
        Series resistance in ohms under desired IV curve conditions.
        Often abbreviated ``Rs``.

    resistance_shunt : float or Series
        Shunt resistance in ohms under desired IV curve conditions.
        Often abbreviated ``Rsh``.

    nNsVth : float or Series
        The product of three components. 1) The usual diode ideal
        factor (n), 2) the number of cells in series (Ns), and 3) the cell
        thermal voltage under the desired IV curve conditions (Vth).
        The thermal voltage of the cell (in volts) may be calculated as
        ``k*temp_cell/q``, where k is Boltzmann's constant (J/K),
        temp_cell is the temperature of the p-n junction in Kelvin,
        and q is the charge of an electron (coulombs).

    Returns
    -------
    If ``photocurrent`` is a Series, a DataFrame with the following columns.
    All columns have the same number of rows as the largest input DataFrame.

    If ``photocurrent`` is a scalar, a dict with the following keys.

    * i_sc -  short circuit current in amperes.
    * v_oc -  open circuit voltage in volts.
    * i_mp -  current at maximum power point in amperes.
    * v_mp -  voltage at maximum power point in volts.
    * p_mp -  power at maximum power point in watts.
    * i_x -  current, in amperes, at ``v = 0.5*v_oc``.
    * i_xx -  current, in amperes, at ``V = 0.5*(v_oc+v_mp)``.

    Notes
    -----
    The solution employed to solve the implicit diode equation utilizes
    the Lambert W function to obtain an explicit function of V=f(i) and
    I=f(V) as shown in [2].

    References
    -----------
    [1] S.R. Wenham, M.A. Green, M.E. Watt, "Applied Photovoltaics"
    ISBN 0 86758 909 4

    [2] A. Jain, A. Kapoor, "Exact analytical solutions of the parameters of
    real solar cells using Lambert W-function", Solar Energy Materials
    and Solar Cells, 81 (2004) 269-277.

    [3] D. King et al, "Sandia Photovoltaic Array Performance Model",
    SAND2004-3535, Sandia National Laboratories, Albuquerque, NM

    See also
    --------
    sapm
    calcparams_desoto
    '''
    pvl_logger.debug('pvsystem.singlediode')

    # Find short circuit current using Lambert W
    i_sc = i_from_v(resistance_shunt, resistance_series, nNsVth, 0.01,
                    saturation_current, photocurrent)

    params = {'r_sh': resistance_shunt,
              'r_s': resistance_series,
              'nNsVth': nNsVth,
              'i_0': saturation_current,
              'i_l': photocurrent}

    __, v_oc = _golden_sect_DataFrame(params, 0, module['V_oc_ref']*1.6,
                                      _v_oc_optfcn)

    p_mp, v_mp = _golden_sect_DataFrame(params, 0, module['V_oc_ref']*1.14,
                                        _pwr_optfcn)

    # Invert the Power-Current curve. Find the current where the inverted power
    # is minimized. This is i_mp. Start the optimization at v_oc/2
    i_mp = i_from_v(resistance_shunt, resistance_series, nNsVth, v_mp,
                    saturation_current, photocurrent)

    # Find Ix and Ixx using Lambert W
    i_x = i_from_v(resistance_shunt, resistance_series, nNsVth,
                   0.5*v_oc, saturation_current, photocurrent)

    i_xx = i_from_v(resistance_shunt, resistance_series, nNsVth,
                    0.5*(v_oc+v_mp), saturation_current, photocurrent)

    # @wholmgren: need to move this stuff to a different function
#     If the user says they want a curve of with number of points equal to
#     NumPoints (must be >=2), then create a voltage array where voltage is
#     zero in the first column, and Voc in the last column. Number of columns
#     must equal NumPoints. Each row represents the voltage for one IV curve.
#     Then create a current array where current is Isc in the first column, and
#     zero in the last column, and each row represents the current in one IV
#     curve. Thus the nth (V,I) point of curve m would be found as follows:
#     (Result.V(m,n),Result.I(m,n)).
#     if NumPoints >= 2
#        s = ones(1,NumPoints);  # shaping DataFrame to shape the column
#                                # DataFrame parameters into 2-D matrices
#        Result.V = (Voc)*(0:1/(NumPoints-1):1);
#        Result.I = I_from_V(Rsh*s, Rs*s, nNsVth*s, Result.V, I0*s, IL*s);
#     end

    dfout = {}
    dfout['i_sc'] = i_sc
    dfout['i_mp'] = i_mp
    dfout['v_oc'] = v_oc
    dfout['v_mp'] = v_mp
    dfout['p_mp'] = p_mp
    dfout['i_x'] = i_x
    dfout['i_xx'] = i_xx

    try:
        dfout = pd.DataFrame(dfout, index=photocurrent.index)
    except AttributeError:
        pass

    return dfout


# Created April,2014
# Author: Rob Andrews, Calama Consulting

def _golden_sect_DataFrame(params, VL, VH, func):
    '''
    Vectorized golden section search for finding MPPT
    from a dataframe timeseries.

    Parameters
    ----------
    params : dict
        Dictionary containing scalars or arrays
        of inputs to the function to be optimized.
        Each row should represent an independent optimization.

    VL: float
        Lower bound of the optimization

    VH: float
        Upper bound of the optimization

    func: function
        Function to be optimized must be in the form f(array-like, x)

    Returns
    -------
    func(df,'V1') : DataFrame
        function evaluated at the optimal point

    df['V1']: Dataframe
        Dataframe of optimal points

    Notes
    -----
    This funtion will find the MAXIMUM of a function
    '''

    df = params
    df['VH'] = VH
    df['VL'] = VL

    err = df['VH'] - df['VL']
    errflag = True
    iterations = 0

    while errflag:

        phi = (np.sqrt(5)-1)/2*(df['VH']-df['VL'])
        df['V1'] = df['VL'] + phi
        df['V2'] = df['VH'] - phi

        df['f1'] = func(df, 'V1')
        df['f2'] = func(df, 'V2')
        df['SW_Flag'] = df['f1'] > df['f2']

        df['VL'] = df['V2']*df['SW_Flag'] + df['VL']*(~df['SW_Flag'])
        df['VH'] = df['V1']*~df['SW_Flag'] + df['VH']*(df['SW_Flag'])

        err = df['V1'] - df['V2']
        try:
            errflag = (abs(err) > .01).all()
        except ValueError:
            errflag = (abs(err) > .01)

        iterations += 1

        if iterations > 50:
            raise Exception("EXCEPTION:iterations exeeded maximum (50)")

    return func(df, 'V1'), df['V1']


def _pwr_optfcn(df, loc):
    '''
    Function to find power from ``i_from_v``.
    '''

    I = i_from_v(df['r_sh'], df['r_s'], df['nNsVth'],
                 df[loc], df['i_0'], df['i_l'])
    return I*df[loc]


def _v_oc_optfcn(df, loc):
    '''
    Function to find the open circuit voltage from ``i_from_v``.
    '''
    I = -abs(i_from_v(df['r_sh'], df['r_s'], df['nNsVth'],
                      df[loc], df['i_0'], df['i_l']))
    return I


def i_from_v(resistance_shunt, resistance_series, nNsVth, voltage,
             saturation_current, photocurrent):
    '''
    Calculates current from voltage per Eq 2 Jain and Kapoor 2004 [1].

    Parameters
    ----------
    resistance_series : float or Series
        Series resistance in ohms under desired IV curve conditions.
        Often abbreviated ``Rs``.

    resistance_shunt : float or Series
        Shunt resistance in ohms under desired IV curve conditions.
        Often abbreviated ``Rsh``.

    saturation_current : float or Series
        Diode saturation current in amperes under desired IV curve
        conditions. Often abbreviated ``I_0``.

    nNsVth : float or Series
        The product of three components. 1) The usual diode ideal
        factor (n), 2) the number of cells in series (Ns), and 3) the cell
        thermal voltage under the desired IV curve conditions (Vth).
        The thermal voltage of the cell (in volts) may be calculated as
        ``k*temp_cell/q``, where k is Boltzmann's constant (J/K),
        temp_cell is the temperature of the p-n junction in Kelvin,
        and q is the charge of an electron (coulombs).

    photocurrent : float or Series
        Light-generated current (photocurrent) in amperes under desired IV
        curve conditions. Often abbreviated ``I_L``.

    Returns
    -------
    current : np.array

    References
    ----------
    [1] A. Jain, A. Kapoor, "Exact analytical solutions of the parameters of
    real solar cells using Lambert W-function", Solar Energy Materials
    and Solar Cells, 81 (2004) 269-277.
    '''
    try:
        from scipy.special import lambertw
    except ImportError:
        raise ImportError('This function requires scipy')

    Rsh = resistance_shunt
    Rs = resistance_series
    I0 = saturation_current
    IL = photocurrent
    V = voltage

    argW = (Rs*I0*Rsh *
            np.exp(Rsh*(Rs*(IL+I0)+V) / (nNsVth*(Rs+Rsh))) /
            (nNsVth*(Rs + Rsh)))
    lambertwterm = lambertw(argW)

    # Eqn. 4 in Jain and Kapoor, 2004
    I = -V/(Rs + Rsh) - (nNsVth/Rs)*lambertwterm + Rsh*(IL + I0)/(Rs + Rsh)

    return I.real


def snlinverter(inverter, v_dc, p_dc):
    '''
    Converts DC power and voltage to AC power using
    Sandia's Grid-Connected PV Inverter model.

    Determines the AC power output of an inverter given the DC voltage, DC
    power, and appropriate Sandia Grid-Connected Photovoltaic Inverter
    Model parameters. The output, ac_power, is clipped at the maximum power
    output, and gives a negative power during low-input power conditions,
    but does NOT account for maximum power point tracking voltage windows
    nor maximum current or voltage limits on the inverter.

    Parameters
    ----------
    inverter : DataFrame
        A DataFrame defining the inverter to be used, giving the
        inverter performance parameters according to the Sandia
        Grid-Connected Photovoltaic Inverter Model (SAND 2007-5036) [1].
        A set of inverter performance parameters are provided with pvlib,
        or may be generated from a System Advisor Model (SAM) [2]
        library using retrievesam.

        Required DataFrame columns are:

        ======   ============================================================
        Column   Description
        ======   ============================================================
        Pac0     AC-power output from inverter based on input power
                 and voltage (W)
        Pdc0     DC-power input to inverter, typically assumed to be equal
                 to the PV array maximum power (W)
        Vdc0     DC-voltage level at which the AC-power rating is achieved
                 at the reference operating condition (V)
        Ps0      DC-power required to start the inversion process, or
                 self-consumption by inverter, strongly influences inverter
                 efficiency at low power levels (W)
        C0       Parameter defining the curvature (parabolic) of the
                 relationship between ac-power and dc-power at the reference
                 operating condition, default value of zero gives a
                 linear relationship (1/W)
        C1       Empirical coefficient allowing Pdco to vary linearly
                 with dc-voltage input, default value is zero (1/V)
        C2       Empirical coefficient allowing Pso to vary linearly with
                 dc-voltage input, default value is zero (1/V)
        C3       Empirical coefficient allowing Co to vary linearly with
                 dc-voltage input, default value is zero (1/V)
        Pnt      AC-power consumed by inverter at night (night tare) to
                 maintain circuitry required to sense PV array voltage (W)
        ======   ============================================================

    v_dc : float or Series
        DC voltages, in volts, which are provided as input to the inverter.
        Vdc must be >= 0.
    p_dc : float or Series
        A scalar or DataFrame of DC powers, in watts, which are provided
        as input to the inverter. Pdc must be >= 0.

    Returns
    -------
    ac_power : float or Series
        Modeled AC power output given the input
        DC voltage, Vdc, and input DC power, Pdc. When ac_power would be
        greater than Pac0, it is set to Pac0 to represent inverter
        "clipping". When ac_power would be less than Ps0 (startup power
        required), then ac_power is set to -1*abs(Pnt) to represent nightly
        power losses. ac_power is not adjusted for maximum power point
        tracking (MPPT) voltage windows or maximum current limits of the
        inverter.

    References
    ----------
    [1] SAND2007-5036, "Performance Model for Grid-Connected Photovoltaic
    Inverters by D. King, S. Gonzalez, G. Galbraith, W. Boyson

    [2] System Advisor Model web page. https://sam.nrel.gov.

    See also
    --------
    sapm
    singlediode
    '''

    Paco = inverter['Paco']
    Pdco = inverter['Pdco']
    Vdco = inverter['Vdco']
    Pso = inverter['Pso']
    C0 = inverter['C0']
    C1 = inverter['C1']
    C2 = inverter['C2']
    C3 = inverter['C3']
    Pnt = inverter['Pnt']

    A = Pdco * (1 + C1*(v_dc - Vdco))
    B = Pso * (1 + C2*(v_dc - Vdco))
    C = C0 * (1 + C3*(v_dc - Vdco))

    # ensures that function works with scalar or Series input
    p_dc = pd.Series(p_dc)

    ac_power = (Paco/(A-B) - C*(A-B)) * (p_dc-B) + C*((p_dc-B)**2)
    ac_power[ac_power > Paco] = Paco
    ac_power[ac_power < Pso] = - 1.0 * abs(Pnt)

    if len(ac_power) == 1:
        ac_power = ac_power.ix[0]

    return ac_power<|MERGE_RESOLUTION|>--- conflicted
+++ resolved
@@ -7,17 +7,11 @@
 
 import logging
 import io
-import numpy as np
-import pandas as pd
-
-from pvlib import tools
-
 try:
     from urllib2 import urlopen
 except ImportError:
     from urllib.request import urlopen
 
-<<<<<<< HEAD
 import numpy as np
 import pandas as pd
 
@@ -437,9 +431,6 @@
                           list(kwargs.items()))
 
         super(LocalizedPVSystem, self).__init__(**new_kwargs)
-=======
-pvl_logger = logging.getLogger('pvlib')
->>>>>>> b7d8e647
 
 
 def systemdef(meta, surface_tilt, surface_azimuth, albedo, series_modules,
@@ -1135,18 +1126,17 @@
     dfout = pd.DataFrame(index=Ee.index)
 
     dfout['i_sc'] = (
-        module['Isco'] * Ee * (1 + module['Aisc']*(temp_cell - T0)))
-
-    dfout['i_mp'] = (module['Impo'] *
-                     (module['C0']*Ee + module['C1']*(Ee**2)) *
-                     (1 + module['Aimp']*(temp_cell - T0)))
-
-    dfout['v_oc'] = ((module['Voco'] +
-                     module['Cells_in_Series']*delta*np.log(Ee) +
-                     Bvoco*(temp_cell - T0)).clip_lower(0))
-
-    dfout['v_mp'] = (
-        module['Vmpo'] +
+        module['Isco'] * Ee * (1 + module['Aisc']*(temp_cell - T0)) )
+
+    dfout['i_mp'] = ( module['Impo'] *
+        (module['C0']*Ee + module['C1']*(Ee**2)) *
+        (1 + module['Aimp']*(temp_cell - T0)) )
+
+    dfout['v_oc'] = (( module['Voco'] +
+        module['Cells_in_Series']*delta*np.log(Ee) + Bvoco*(temp_cell - T0) )
+        .clip_lower(0))
+
+    dfout['v_mp'] = ( module['Vmpo'] +
         module['C2']*module['Cells_in_Series']*delta*np.log(Ee) +
         module['C3']*module['Cells_in_Series']*((delta*np.log(Ee)) ** 2) +
         Bvmpo*(temp_cell - T0)).clip_lower(0)
@@ -1197,16 +1187,10 @@
             * 'insulated_back_polymerback'
             * 'open_rack_polymer_thinfilm_steel'
             * '22x_concentrator_tracker'
-<<<<<<< HEAD
     
         If dict, supply the following parameters
         (if list, in the following order):
         
-=======
-
-        If list, supply the following parameters in the following order:
-
->>>>>>> b7d8e647
             * a : float
                 SAPM module parameter for establishing the upper
                 limit for module temperature at low wind speeds and
@@ -1243,7 +1227,6 @@
                    'insulated_back_polymerback': [-2.81, -.0455, 0],
                    'open_rack_polymer_thinfilm_steel': [-3.58, -.113, 3],
                    '22x_concentrator_tracker': [-3.23, -.130, 13]
-<<<<<<< HEAD
                   }
 
     if isinstance(model, str):                  
@@ -1252,26 +1235,12 @@
         model = model
     elif isinstance(model, (dict, pd.Series)):
         model = [model['a'], model['b'], model['deltaT']]
-=======
-                   }
-
-    if isinstance(model, str):
-        model = temp_models[model.lower()]
-    elif isinstance(model, list):
-        model = model
->>>>>>> b7d8e647
 
     a = model[0]
     b = model[1]
     deltaT = model[2]
 
-<<<<<<< HEAD
     E0 = 1000. # Reference irradiance
-=======
-    E0 = 1000.  # Reference irradiance
-
-    temp_module = pd.Series(irrad*np.exp(a + b*wind) + temp)
->>>>>>> b7d8e647
 
     temp_module = pd.Series(poa_global*np.exp(a + b*wind_speed) + temp_air)
 
