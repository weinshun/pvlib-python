"""
The ``pvsystem`` module contains functions for modeling the output and
performance of PV modules and inverters.
"""

from collections import OrderedDict
import io
import os
from urllib.request import urlopen
import warnings
import numpy as np
import pandas as pd

from pvlib._deprecation import deprecated

from pvlib import (atmosphere, iam, irradiance, singlediode as _singlediode,
                   temperature)
from pvlib.tools import _build_kwargs
from pvlib.location import Location
from pvlib._deprecation import pvlibDeprecationWarning


# a dict of required parameter names for each DC power model
_DC_MODEL_PARAMS = {
    'sapm': set([
        'A0', 'A1', 'A2', 'A3', 'A4', 'B0', 'B1', 'B2', 'B3',
        'B4', 'B5', 'C0', 'C1', 'C2', 'C3', 'C4', 'C5', 'C6',
        'C7', 'Isco', 'Impo', 'Voco', 'Vmpo', 'Aisc', 'Aimp', 'Bvoco',
        'Mbvoc', 'Bvmpo', 'Mbvmp', 'N', 'Cells_in_Series',
        'IXO', 'IXXO', 'FD']),
    'desoto': set([
        'alpha_sc', 'a_ref', 'I_L_ref', 'I_o_ref',
        'R_sh_ref', 'R_s']),
    'cec': set([
        'alpha_sc', 'a_ref', 'I_L_ref', 'I_o_ref',
        'R_sh_ref', 'R_s', 'Adjust']),
    'pvsyst': set([
        'gamma_ref', 'mu_gamma', 'I_L_ref', 'I_o_ref',
        'R_sh_ref', 'R_sh_0', 'R_s', 'alpha_sc', 'EgRef',
        'cells_in_series']),
    'singlediode': set([
        'alpha_sc', 'a_ref', 'I_L_ref', 'I_o_ref',
        'R_sh_ref', 'R_s']),
    'pvwatts': set(['pdc0', 'gamma_pdc'])
}


def _combine_localized_attributes(pvsystem=None, location=None, **kwargs):
    """
    Get and combine attributes from the pvsystem and/or location
    with the rest of the kwargs.
    """
    if pvsystem is not None:
        pv_dict = pvsystem.__dict__
    else:
        pv_dict = {}

    if location is not None:
        loc_dict = location.__dict__
    else:
        loc_dict = {}

    new_kwargs = dict(
        list(pv_dict.items()) + list(loc_dict.items()) + list(kwargs.items())
    )
    return new_kwargs


# not sure if this belongs in the pvsystem module.
# maybe something more like core.py? It may eventually grow to
# import a lot more functionality from other modules.
class PVSystem(object):
    """
    The PVSystem class defines a standard set of PV system attributes
    and modeling functions. This class describes the collection and
    interactions of PV system components rather than an installed system
    on the ground. It is typically used in combination with
    :py:class:`~pvlib.location.Location` and
    :py:class:`~pvlib.modelchain.ModelChain`
    objects.

    See the :py:class:`LocalizedPVSystem` class for an object model that
    describes an installed PV system.

    The class supports basic system topologies consisting of:

        * `N` total modules arranged in series
          (`modules_per_string=N`, `strings_per_inverter=1`).
        * `M` total modules arranged in parallel
          (`modules_per_string=1`, `strings_per_inverter=M`).
        * `NxM` total modules arranged in `M` strings of `N` modules each
          (`modules_per_string=N`, `strings_per_inverter=M`).

    The class is complementary to the module-level functions.

    The attributes should generally be things that don't change about
    the system, such the type of module and the inverter. The instance
    methods accept arguments for things that do change, such as
    irradiance and temperature.

    Parameters
    ----------
    surface_tilt: float or array-like, default 0
        Surface tilt angles in decimal degrees.
        The tilt angle is defined as degrees from horizontal
        (e.g. surface facing up = 0, surface facing horizon = 90)

    surface_azimuth: float or array-like, default 180
        Azimuth angle of the module surface.
        North=0, East=90, South=180, West=270.

    albedo : None or float, default None
        The ground albedo. If ``None``, will attempt to use
        ``surface_type`` and ``irradiance.SURFACE_ALBEDOS``
        to lookup albedo.

    surface_type : None or string, default None
        The ground surface type. See ``irradiance.SURFACE_ALBEDOS``
        for valid values.

    module : None or string, default None
        The model name of the modules.
        May be used to look up the module_parameters dictionary
        via some other method.

    module_type : None or string, default 'glass_polymer'
         Describes the module's construction. Valid strings are 'glass_polymer'
         and 'glass_glass'. Used for cell and module temperature calculations.

    module_parameters : None, dict or Series, default None
        Module parameters as defined by the SAPM, CEC, or other.

    temperature_model_parameters : None, dict or Series, default None.
        Temperature model parameters as defined by the SAPM, Pvsyst, or other.

    modules_per_string: int or float, default 1
        See system topology discussion above.

    strings_per_inverter: int or float, default 1
        See system topology discussion above.

    inverter : None or string, default None
        The model name of the inverters.
        May be used to look up the inverter_parameters dictionary
        via some other method.

    inverter_parameters : None, dict or Series, default None
        Inverter parameters as defined by the SAPM, CEC, or other.

    racking_model : None or string, default 'open_rack'
        Valid strings are 'open_rack', 'close_mount', and 'insulated_back'.
        Used to identify a parameter set for the SAPM cell temperature model.

    losses_parameters : None, dict or Series, default None
        Losses parameters as defined by PVWatts or other.

    name : None or string, default None

    **kwargs
        Arbitrary keyword arguments.
        Included for compatibility, but not used.

    See also
    --------
    pvlib.location.Location
    pvlib.tracking.SingleAxisTracker
    pvlib.pvsystem.LocalizedPVSystem
    """

    def __init__(self,
                 surface_tilt=0, surface_azimuth=180,
                 albedo=None, surface_type=None,
                 module=None, module_type='glass_polymer',
                 module_parameters=None,
                 temperature_model_parameters=None,
                 modules_per_string=1, strings_per_inverter=1,
                 inverter=None, inverter_parameters=None,
                 racking_model='open_rack', losses_parameters=None, name=None,
                 **kwargs):

        self.surface_tilt = surface_tilt
        self.surface_azimuth = surface_azimuth

        # could tie these together with @property
        self.surface_type = surface_type
        if albedo is None:
            self.albedo = irradiance.SURFACE_ALBEDOS.get(surface_type, 0.25)
        else:
            self.albedo = albedo

        # could tie these together with @property
        self.module = module
        if module_parameters is None:
            self.module_parameters = {}
        else:
            self.module_parameters = module_parameters

        self.module_type = module_type
        self.racking_model = racking_model

        if temperature_model_parameters is None:
            self.temperature_model_parameters = \
                self._infer_temperature_model_params()
            # TODO: in v0.8 check if an empty dict is returned and raise error
        else:
            self.temperature_model_parameters = temperature_model_parameters

        # TODO: deprecated behavior if PVSystem.temperature_model_parameters
        # are not specified. Remove in v0.8
        if not any(self.temperature_model_parameters):
            warnings.warn(
                'Required temperature_model_parameters is not specified '
                'and parameters are not inferred from racking_model and '
                'module_type. Reverting to deprecated default: SAPM cell '
                'temperature model parameters for a glass/glass module in '
                'open racking. In the future '
                'PVSystem.temperature_model_parameters will be required',
                pvlibDeprecationWarning)
            params = temperature._temperature_model_params(
                'sapm', 'open_rack_glass_glass')
            self.temperature_model_parameters = params

        self.modules_per_string = modules_per_string
        self.strings_per_inverter = strings_per_inverter

        self.inverter = inverter
        if inverter_parameters is None:
            self.inverter_parameters = {}
        else:
            self.inverter_parameters = inverter_parameters

        if losses_parameters is None:
            self.losses_parameters = {}
        else:
            self.losses_parameters = losses_parameters

        self.name = name

    def __repr__(self):
        attrs = ['name', 'surface_tilt', 'surface_azimuth', 'module',
                 'inverter', 'albedo', 'racking_model']
        return ('PVSystem: \n  ' + '\n  '.join(
            ('{}: {}'.format(attr, getattr(self, attr)) for attr in attrs)))

    def get_aoi(self, solar_zenith, solar_azimuth):
        """Get the angle of incidence on the system.

        Parameters
        ----------
        solar_zenith : float or Series.
            Solar zenith angle.
        solar_azimuth : float or Series.
            Solar azimuth angle.

        Returns
        -------
        aoi : Series
            The angle of incidence
        """

        aoi = irradiance.aoi(self.surface_tilt, self.surface_azimuth,
                             solar_zenith, solar_azimuth)
        return aoi

    def get_irradiance(self, solar_zenith, solar_azimuth, dni, ghi, dhi,
                       dni_extra=None, airmass=None, model='haydavies',
                       **kwargs):
        """
        Uses the :py:func:`irradiance.get_total_irradiance` function to
        calculate the plane of array irradiance components on a tilted
        surface defined by ``self.surface_tilt``,
        ``self.surface_azimuth``, and ``self.albedo``.

        Parameters
        ----------
        solar_zenith : float or Series.
            Solar zenith angle.
        solar_azimuth : float or Series.
            Solar azimuth angle.
        dni : float or Series
            Direct Normal Irradiance
        ghi : float or Series
            Global horizontal irradiance
        dhi : float or Series
            Diffuse horizontal irradiance
        dni_extra : None, float or Series, default None
            Extraterrestrial direct normal irradiance
        airmass : None, float or Series, default None
            Airmass
        model : String, default 'haydavies'
            Irradiance model.

        kwargs
            Extra parameters passed to :func:`irradiance.get_total_irradiance`.

        Returns
        -------
        poa_irradiance : DataFrame
            Column names are: ``total, beam, sky, ground``.
        """

        # not needed for all models, but this is easier
        if dni_extra is None:
            dni_extra = irradiance.get_extra_radiation(solar_zenith.index)

        if airmass is None:
            airmass = atmosphere.get_relative_airmass(solar_zenith)

        return irradiance.get_total_irradiance(self.surface_tilt,
                                               self.surface_azimuth,
                                               solar_zenith, solar_azimuth,
                                               dni, ghi, dhi,
                                               dni_extra=dni_extra,
                                               airmass=airmass,
                                               model=model,
                                               albedo=self.albedo,
                                               **kwargs)

    def get_iam(self, aoi, iam_model='physical'):
        """
        Determine the incidence angle modifier using the method specified by
        ``iam_model``.

        Parameters for the selected IAM model are expected to be in
        ``PVSystem.module_parameters``. Default parameters are available for
        the 'physical', 'ashrae' and 'martin_ruiz' models.

        Parameters
        ----------
        aoi : numeric
            The angle of incidence in degrees.

        aoi_model : string, default 'physical'
            The IAM model to be used. Valid strings are 'physical', 'ashrae',
            'martin_ruiz' and 'sapm'.

        Returns
        -------
        iam : numeric
            The AOI modifier.

        Raises
        ------
        ValueError if `iam_model` is not a valid model name.
        """
        model = iam_model.lower()
        if model in ['ashrae', 'physical', 'martin_ruiz']:
            param_names = iam._IAM_MODEL_PARAMS[model]
            kwargs = _build_kwargs(param_names, self.module_parameters)
            func = getattr(iam, model)
            return func(aoi, **kwargs)
        elif model == 'sapm':
            return iam.sapm(aoi, self.module_parameters)
        elif model == 'interp':
            raise ValueError(model + ' is not implemented as an IAM model'
                             'option for PVSystem')
        else:
            raise ValueError(model + ' is not a valid IAM model')

    def ashraeiam(self, aoi):
        """
        Deprecated. Use ``PVSystem.get_iam`` instead.
        """
        import warnings
        warnings.warn('PVSystem.ashraeiam is deprecated and will be removed in'
                      'v0.8, use PVSystem.get_iam instead',
                      pvlibDeprecationWarning)
        return PVSystem.get_iam(self, aoi, iam_model='ashrae')

    def physicaliam(self, aoi):
        """
        Deprecated. Use ``PVSystem.get_iam`` instead.
        """
        import warnings
        warnings.warn('PVSystem.physicaliam is deprecated and will be removed'
                      ' in v0.8, use PVSystem.get_iam instead',
                      pvlibDeprecationWarning)
        return PVSystem.get_iam(self, aoi, iam_model='physical')

    def calcparams_desoto(self, effective_irradiance, temp_cell, **kwargs):
        """
        Use the :py:func:`calcparams_desoto` function, the input
        parameters and ``self.module_parameters`` to calculate the
        module currents and resistances.

        Parameters
        ----------
        effective_irradiance : numeric
            The irradiance (W/m2) that is converted to photocurrent.

        temp_cell : float or Series
            The average cell temperature of cells within a module in C.

        **kwargs
            See pvsystem.calcparams_desoto for details

        Returns
        -------
        See pvsystem.calcparams_desoto for details
        """

        kwargs = _build_kwargs(['a_ref', 'I_L_ref', 'I_o_ref', 'R_sh_ref',
                                'R_s', 'alpha_sc', 'EgRef', 'dEgdT',
                                'irrad_ref', 'temp_ref'],
                               self.module_parameters)

        return calcparams_desoto(effective_irradiance, temp_cell, **kwargs)

    def calcparams_cec(self, effective_irradiance, temp_cell, **kwargs):
        """
        Use the :py:func:`calcparams_cec` function, the input
        parameters and ``self.module_parameters`` to calculate the
        module currents and resistances.

        Parameters
        ----------
        effective_irradiance : numeric
            The irradiance (W/m2) that is converted to photocurrent.

        temp_cell : float or Series
            The average cell temperature of cells within a module in C.

        **kwargs
            See pvsystem.calcparams_cec for details

        Returns
        -------
        See pvsystem.calcparams_cec for details
        """

        kwargs = _build_kwargs(['a_ref', 'I_L_ref', 'I_o_ref', 'R_sh_ref',
                                'R_s', 'alpha_sc', 'Adjust', 'EgRef', 'dEgdT',
                                'irrad_ref', 'temp_ref'],
                               self.module_parameters)

        return calcparams_cec(effective_irradiance, temp_cell, **kwargs)

    def calcparams_pvsyst(self, effective_irradiance, temp_cell):
        """
        Use the :py:func:`calcparams_pvsyst` function, the input
        parameters and ``self.module_parameters`` to calculate the
        module currents and resistances.

        Parameters
        ----------
        effective_irradiance : numeric
            The irradiance (W/m2) that is converted to photocurrent.

        temp_cell : float or Series
            The average cell temperature of cells within a module in C.

        Returns
        -------
        See pvsystem.calcparams_pvsyst for details
        """

        kwargs = _build_kwargs(['gamma_ref', 'mu_gamma', 'I_L_ref', 'I_o_ref',
                                'R_sh_ref', 'R_sh_0', 'R_sh_exp',
                                'R_s', 'alpha_sc', 'EgRef',
                                'irrad_ref', 'temp_ref',
                                'cells_in_series'],
                               self.module_parameters)

        return calcparams_pvsyst(effective_irradiance, temp_cell, **kwargs)

    def sapm(self, effective_irradiance, temp_cell, **kwargs):
        """
        Use the :py:func:`sapm` function, the input parameters,
        and ``self.module_parameters`` to calculate
        Voc, Isc, Ix, Ixx, Vmp, and Imp.

        Parameters
        ----------
        effective_irradiance : numeric
            The irradiance (W/m2) that is converted to photocurrent.

        temp_cell : float or Series
            The average cell temperature of cells within a module in C.

        kwargs
            See pvsystem.sapm for details

        Returns
        -------
        See pvsystem.sapm for details
        """
        return sapm(effective_irradiance, temp_cell, self.module_parameters)

    def sapm_celltemp(self, poa_global, temp_air, wind_speed):
        """Uses :py:func:`temperature.sapm_cell` to calculate cell
        temperatures.

        Parameters
        ----------
        poa_global : numeric
            Total incident irradiance in W/m^2.

        temp_air : numeric
            Ambient dry bulb temperature in degrees C.

        wind_speed : numeric
            Wind speed in m/s at a height of 10 meters.

        Returns
        -------
        numeric, values in degrees C.
        """
        kwargs = _build_kwargs(['a', 'b', 'deltaT'],
                               self.temperature_model_parameters)
        return temperature.sapm_cell(poa_global, temp_air, wind_speed,
                                     **kwargs)

    def _infer_temperature_model_params(self):
        # try to infer temperature model parameters from from racking_model
        # and module_type
        param_set = self.racking_model + '_' + self.module_type
        if param_set in temperature.TEMPERATURE_MODEL_PARAMETERS['sapm']:
            return temperature._temperature_model_params('sapm', param_set)
        elif 'freestanding' in param_set:
            return temperature._temperature_model_params('pvsyst',
                                                         'freestanding')
        elif 'insulated' in param_set:  # after SAPM to avoid confusing keys
            return temperature._temperature_model_params('pvsyst',
                                                         'insulated')
        else:
            return {}

    def sapm_spectral_loss(self, airmass_absolute):
        """
        Use the :py:func:`sapm_spectral_loss` function, the input
        parameters, and ``self.module_parameters`` to calculate F1.

        Parameters
        ----------
        airmass_absolute : numeric
            Absolute airmass.

        Returns
        -------
        F1 : numeric
            The SAPM spectral loss coefficient.
        """
        return sapm_spectral_loss(airmass_absolute, self.module_parameters)

    def sapm_aoi_loss(self, aoi):
        """
        Deprecated. Use ``PVSystem.get_iam`` instead.
        """
        import warnings
        warnings.warn('PVSystem.sapm_aoi_loss is deprecated and will be'
                      ' removed in v0.8, use PVSystem.get_iam instead',
                      pvlibDeprecationWarning)
        return PVSystem.get_iam(self, aoi, iam_model='sapm')

    def sapm_effective_irradiance(self, poa_direct, poa_diffuse,
                                  airmass_absolute, aoi,
                                  reference_irradiance=1000):
        """
        Use the :py:func:`sapm_effective_irradiance` function, the input
        parameters, and ``self.module_parameters`` to calculate
        effective irradiance.

        Parameters
        ----------
        poa_direct : numeric
            The direct irradiance incident upon the module.  [W/m2]

        poa_diffuse : numeric
            The diffuse irradiance incident on module.  [W/m2]

        airmass_absolute : numeric
            Absolute airmass. [unitless]

        aoi : numeric
            Angle of incidence. [degrees]

        Returns
        -------
        effective_irradiance : numeric
            The SAPM effective irradiance. [W/m2]
        """
        return sapm_effective_irradiance(
            poa_direct, poa_diffuse, airmass_absolute, aoi,
            self.module_parameters)

    def pvsyst_celltemp(self, poa_global, temp_air, wind_speed=1.0):
        """Uses :py:func:`temperature.pvsyst_cell` to calculate cell
        temperature.

        Parameters
        ----------
        poa_global : numeric
            Total incident irradiance in W/m^2.

        temp_air : numeric
            Ambient dry bulb temperature in degrees C.

        wind_speed : numeric, default 1.0
            Wind speed in m/s measured at the same height for which the wind
            loss factor was determined.  The default value is 1.0, which is
            the wind speed at module height used to determine NOCT.

        eta_m : numeric, default 0.1
            Module external efficiency as a fraction, i.e.,
            DC power / poa_global.

        alpha_absorption : numeric, default 0.9
            Absorption coefficient

        Returns
        -------
        numeric, values in degrees C.
        """
        kwargs = _build_kwargs(['eta_m', 'alpha_absorption'],
                               self.module_parameters)
        kwargs.update(_build_kwargs(['u_c', 'u_v'],
                                    self.temperature_model_parameters))
        return temperature.pvsyst_cell(poa_global, temp_air, wind_speed,
                                       **kwargs)

    def first_solar_spectral_loss(self, pw, airmass_absolute):

        """
        Use the :py:func:`first_solar_spectral_correction` function to
        calculate the spectral loss modifier. The model coefficients are
        specific to the module's cell type, and are determined by searching
        for one of the following keys in self.module_parameters (in order):
            'first_solar_spectral_coefficients' (user-supplied coefficients)
            'Technology' - a string describing the cell type, can be read from
            the CEC module parameter database
            'Material' - a string describing the cell type, can be read from
            the Sandia module database.

        Parameters
        ----------
        pw : array-like
            atmospheric precipitable water (cm).

        airmass_absolute : array-like
            absolute (pressure corrected) airmass.

        Returns
        -------
        modifier: array-like
            spectral mismatch factor (unitless) which can be multiplied
            with broadband irradiance reaching a module's cells to estimate
            effective irradiance, i.e., the irradiance that is converted to
            electrical current.
        """

        if 'first_solar_spectral_coefficients' in \
                self.module_parameters.keys():
            coefficients = \
                   self.module_parameters['first_solar_spectral_coefficients']
            module_type = None
        else:
            module_type = self._infer_cell_type()
            coefficients = None

        return atmosphere.first_solar_spectral_correction(pw,
                                                          airmass_absolute,
                                                          module_type,
                                                          coefficients)

    def _infer_cell_type(self):

        """
        Examines module_parameters and maps the Technology key for the CEC
        database and the Material key for the Sandia database to a common
        list of strings for cell type.

        Returns
        -------
        cell_type: str

        """

        _cell_type_dict = {'Multi-c-Si': 'multisi',
                           'Mono-c-Si': 'monosi',
                           'Thin Film': 'cigs',
                           'a-Si/nc': 'asi',
                           'CIS': 'cigs',
                           'CIGS': 'cigs',
                           '1-a-Si': 'asi',
                           'CdTe': 'cdte',
                           'a-Si': 'asi',
                           '2-a-Si': None,
                           '3-a-Si': None,
                           'HIT-Si': 'monosi',
                           'mc-Si': 'multisi',
                           'c-Si': 'multisi',
                           'Si-Film': 'asi',
                           'EFG mc-Si': 'multisi',
                           'GaAs': None,
                           'a-Si / mono-Si': 'monosi'}

        if 'Technology' in self.module_parameters.keys():
            # CEC module parameter set
            cell_type = _cell_type_dict[self.module_parameters['Technology']]
        elif 'Material' in self.module_parameters.keys():
            # Sandia module parameter set
            cell_type = _cell_type_dict[self.module_parameters['Material']]
        else:
            cell_type = None

        return cell_type

    def singlediode(self, photocurrent, saturation_current,
                    resistance_series, resistance_shunt, nNsVth,
                    ivcurve_pnts=None):
        """Wrapper around the :py:func:`singlediode` function.

        Parameters
        ----------
        See pvsystem.singlediode for details

        Returns
        -------
        See pvsystem.singlediode for details
        """
        return singlediode(photocurrent, saturation_current,
                           resistance_series, resistance_shunt, nNsVth,
                           ivcurve_pnts=ivcurve_pnts)

    def i_from_v(self, resistance_shunt, resistance_series, nNsVth, voltage,
                 saturation_current, photocurrent):
        """Wrapper around the :py:func:`i_from_v` function.

        Parameters
        ----------
        See pvsystem.i_from_v for details

        Returns
        -------
        See pvsystem.i_from_v for details
        """
        return i_from_v(resistance_shunt, resistance_series, nNsVth, voltage,
                        saturation_current, photocurrent)

    # inverter now specified by self.inverter_parameters
    def snlinverter(self, v_dc, p_dc):
        """Uses :func:`snlinverter` to calculate AC power based on
        ``self.inverter_parameters`` and the input parameters.

        Parameters
        ----------
        See pvsystem.snlinverter for details

        Returns
        -------
        See pvsystem.snlinverter for details
        """
        return snlinverter(v_dc, p_dc, self.inverter_parameters)

    def adrinverter(self, v_dc, p_dc):
        return adrinverter(v_dc, p_dc, self.inverter_parameters)

    def scale_voltage_current_power(self, data):
        """
        Scales the voltage, current, and power of the DataFrames
        returned by :py:func:`singlediode` and :py:func:`sapm`
        by `self.modules_per_string` and `self.strings_per_inverter`.

        Parameters
        ----------
        data: DataFrame
            Must contain columns `'v_mp', 'v_oc', 'i_mp' ,'i_x', 'i_xx',
            'i_sc', 'p_mp'`.

        Returns
        -------
        scaled_data: DataFrame
            A scaled copy of the input data.
        """

        return scale_voltage_current_power(data,
                                           voltage=self.modules_per_string,
                                           current=self.strings_per_inverter)

    def pvwatts_dc(self, g_poa_effective, temp_cell):
        """
        Calcuates DC power according to the PVWatts model using
        :py:func:`pvwatts_dc`, `self.module_parameters['pdc0']`, and
        `self.module_parameters['gamma_pdc']`.

        See :py:func:`pvwatts_dc` for details.
        """
        kwargs = _build_kwargs(['temp_ref'], self.module_parameters)

        return pvwatts_dc(g_poa_effective, temp_cell,
                          self.module_parameters['pdc0'],
                          self.module_parameters['gamma_pdc'],
                          **kwargs)

    def pvwatts_losses(self):
        """
        Calculates DC power losses according the PVwatts model using
        :py:func:`pvwatts_losses` and ``self.losses_parameters``.`

        See :py:func:`pvwatts_losses` for details.
        """
        kwargs = _build_kwargs(['soiling', 'shading', 'snow', 'mismatch',
                                'wiring', 'connections', 'lid',
                                'nameplate_rating', 'age', 'availability'],
                               self.losses_parameters)
        return pvwatts_losses(**kwargs)

    def pvwatts_ac(self, pdc):
        """
        Calculates AC power according to the PVWatts model using
        :py:func:`pvwatts_ac`, `self.module_parameters['pdc0']`, and
        `eta_inv_nom=self.inverter_parameters['eta_inv_nom']`.

        See :py:func:`pvwatts_ac` for details.
        """
        kwargs = _build_kwargs(['eta_inv_nom', 'eta_inv_ref'],
                               self.inverter_parameters)

        return pvwatts_ac(pdc, self.inverter_parameters['pdc0'], **kwargs)

    def localize(self, location=None, latitude=None, longitude=None,
                 **kwargs):
        """Creates a LocalizedPVSystem object using this object
        and location data. Must supply either location object or
        latitude, longitude, and any location kwargs

        Parameters
        ----------
        location : None or Location, default None
        latitude : None or float, default None
        longitude : None or float, default None
        **kwargs : see Location

        Returns
        -------
        localized_system : LocalizedPVSystem
        """

        if location is None:
            location = Location(latitude, longitude, **kwargs)

        return LocalizedPVSystem(pvsystem=self, location=location)


class LocalizedPVSystem(PVSystem, Location):
    """
    The LocalizedPVSystem class defines a standard set of installed PV
    system attributes and modeling functions. This class combines the
    attributes and methods of the PVSystem and Location classes.

    The LocalizedPVSystem may have bugs due to the difficulty of
    robustly implementing multiple inheritance. See
    :py:class:`~pvlib.modelchain.ModelChain` for an alternative paradigm
    for modeling PV systems at specific locations.
    """
    def __init__(self, pvsystem=None, location=None, **kwargs):

        new_kwargs = _combine_localized_attributes(
            pvsystem=pvsystem,
            location=location,
            **kwargs,
        )

        PVSystem.__init__(self, **new_kwargs)
        Location.__init__(self, **new_kwargs)

    def __repr__(self):
        attrs = ['name', 'latitude', 'longitude', 'altitude', 'tz',
                 'surface_tilt', 'surface_azimuth', 'module', 'inverter',
                 'albedo', 'racking_model']
        return ('LocalizedPVSystem: \n  ' + '\n  '.join(
            ('{}: {}'.format(attr, getattr(self, attr)) for attr in attrs)))


def systemdef(meta, surface_tilt, surface_azimuth, albedo, modules_per_string,
              strings_per_inverter):
    '''
    Generates a dict of system parameters used throughout a simulation.

    Parameters
    ----------

    meta : dict
        meta dict either generated from a TMY file using readtmy2 or
        readtmy3, or a dict containing at least the following fields:

            ===============   ======  ====================
            meta field        format  description
            ===============   ======  ====================
            meta.altitude     Float   site elevation
            meta.latitude     Float   site latitude
            meta.longitude    Float   site longitude
            meta.Name         String  site name
            meta.State        String  state
            meta.TZ           Float   timezone
            ===============   ======  ====================

    surface_tilt : float or Series
        Surface tilt angles in decimal degrees.
        The tilt angle is defined as degrees from horizontal
        (e.g. surface facing up = 0, surface facing horizon = 90)

    surface_azimuth : float or Series
        Surface azimuth angles in decimal degrees.
        The azimuth convention is defined
        as degrees east of north
        (North=0, South=180, East=90, West=270).

    albedo : float or Series
        Ground reflectance, typically 0.1-0.4 for surfaces on Earth
        (land), may increase over snow, ice, etc. May also be known as
        the reflection coefficient. Must be >=0 and <=1.

    modules_per_string : int
        Number of modules connected in series in a string.

    strings_per_inverter : int
        Number of strings connected in parallel.

    Returns
    -------
    Result : dict

        A dict with the following fields.

            * 'surface_tilt'
            * 'surface_azimuth'
            * 'albedo'
            * 'modules_per_string'
            * 'strings_per_inverter'
            * 'latitude'
            * 'longitude'
            * 'tz'
            * 'name'
            * 'altitude'

    See also
    --------
    pvlib.tmy.readtmy3
    pvlib.tmy.readtmy2
    '''

    try:
        name = meta['Name']
    except KeyError:
        name = meta['City']

    system = {'surface_tilt': surface_tilt,
              'surface_azimuth': surface_azimuth,
              'albedo': albedo,
              'modules_per_string': modules_per_string,
              'strings_per_inverter': strings_per_inverter,
              'latitude': meta['latitude'],
              'longitude': meta['longitude'],
              'tz': meta['TZ'],
              'name': name,
              'altitude': meta['altitude']}

    return system


def calcparams_desoto(effective_irradiance, temp_cell,
                      alpha_sc, a_ref, I_L_ref, I_o_ref, R_sh_ref, R_s,
                      EgRef=1.121, dEgdT=-0.0002677,
                      irrad_ref=1000, temp_ref=25):
    '''
    Calculates five parameter values for the single diode equation at
    effective irradiance and cell temperature using the De Soto et al.
    model described in [1]_. The five values returned by calcparams_desoto
    can be used by singlediode to calculate an IV curve.

    Parameters
    ----------
    effective_irradiance : numeric
        The irradiance (W/m2) that is converted to photocurrent.

    temp_cell : numeric
        The average cell temperature of cells within a module in C.

    alpha_sc : float
        The short-circuit current temperature coefficient of the
        module in units of A/C.

    a_ref : float
        The product of the usual diode ideality factor (n, unitless),
        number of cells in series (Ns), and cell thermal voltage at reference
        conditions, in units of V.

    I_L_ref : float
        The light-generated current (or photocurrent) at reference conditions,
        in amperes.

    I_o_ref : float
        The dark or diode reverse saturation current at reference conditions,
        in amperes.

    R_sh_ref : float
        The shunt resistance at reference conditions, in ohms.

    R_s : float
        The series resistance at reference conditions, in ohms.

    EgRef : float
        The energy bandgap at reference temperature in units of eV.
        1.121 eV for crystalline silicon. EgRef must be >0.  For parameters
        from the SAM CEC module database, EgRef=1.121 is implicit for all
        cell types in the parameter estimation algorithm used by NREL.

    dEgdT : float
        The temperature dependence of the energy bandgap at reference
        conditions in units of 1/K. May be either a scalar value
        (e.g. -0.0002677 as in [1]_) or a DataFrame (this may be useful if
        dEgdT is a modeled as a function of temperature). For parameters from
        the SAM CEC module database, dEgdT=-0.0002677 is implicit for all cell
        types in the parameter estimation algorithm used by NREL.

    irrad_ref : float (optional, default=1000)
        Reference irradiance in W/m^2.

    temp_ref : float (optional, default=25)
        Reference cell temperature in C.

    Returns
    -------
    Tuple of the following results:

    photocurrent : numeric
        Light-generated current in amperes

    saturation_current : numeric
        Diode saturation curent in amperes

    resistance_series : float
        Series resistance in ohms

    resistance_shunt : numeric
        Shunt resistance in ohms

    nNsVth : numeric
        The product of the usual diode ideality factor (n, unitless),
        number of cells in series (Ns), and cell thermal voltage at
        specified effective irradiance and cell temperature.

    References
    ----------
    .. [1] W. De Soto et al., "Improvement and validation of a model for
       photovoltaic array performance", Solar Energy, vol 80, pp. 78-88,
       2006.

    .. [2] System Advisor Model web page. https://sam.nrel.gov.

    .. [3] A. Dobos, "An Improved Coefficient Calculator for the California
       Energy Commission 6 Parameter Photovoltaic Module Model", Journal of
       Solar Energy Engineering, vol 134, 2012.

    .. [4] O. Madelung, "Semiconductors: Data Handbook, 3rd ed." ISBN
       3-540-40488-0

    See Also
    --------
    singlediode
    retrieve_sam

    Notes
    -----
    If the reference parameters in the ModuleParameters struct are read
    from a database or library of parameters (e.g. System Advisor
    Model), it is important to use the same EgRef and dEgdT values that
    were used to generate the reference parameters, regardless of the
    actual bandgap characteristics of the semiconductor. For example, in
    the case of the System Advisor Model library, created as described
    in [3], EgRef and dEgdT for all modules were 1.121 and -0.0002677,
    respectively.

    This table of reference bandgap energies (EgRef), bandgap energy
    temperature dependence (dEgdT), and "typical" airmass response (M)
    is provided purely as reference to those who may generate their own
    reference module parameters (a_ref, IL_ref, I0_ref, etc.) based upon
    the various PV semiconductors. Again, we stress the importance of
    using identical EgRef and dEgdT when generation reference parameters
    and modifying the reference parameters (for irradiance, temperature,
    and airmass) per DeSoto's equations.

     Crystalline Silicon (Si):
         * EgRef = 1.121
         * dEgdT = -0.0002677

         >>> M = np.polyval([-1.26E-4, 2.816E-3, -0.024459, 0.086257, 0.9181],
         ...                AMa) # doctest: +SKIP

         Source: [1]

     Cadmium Telluride (CdTe):
         * EgRef = 1.475
         * dEgdT = -0.0003

         >>> M = np.polyval([-2.46E-5, 9.607E-4, -0.0134, 0.0716, 0.9196],
         ...                AMa) # doctest: +SKIP

         Source: [4]

     Copper Indium diSelenide (CIS):
         * EgRef = 1.010
         * dEgdT = -0.00011

         >>> M = np.polyval([-3.74E-5, 0.00125, -0.01462, 0.0718, 0.9210],
         ...                AMa) # doctest: +SKIP

         Source: [4]

     Copper Indium Gallium diSelenide (CIGS):
         * EgRef = 1.15
         * dEgdT = ????

         >>> M = np.polyval([-9.07E-5, 0.0022, -0.0202, 0.0652, 0.9417],
         ...                AMa) # doctest: +SKIP

         Source: Wikipedia

     Gallium Arsenide (GaAs):
         * EgRef = 1.424
         * dEgdT = -0.000433
         * M = unknown

         Source: [4]
    '''

    # test for use of function pre-v0.6.0 API change
    if isinstance(a_ref, dict) or \
       (isinstance(a_ref, pd.Series) and ('a_ref' in a_ref.keys())):
        import warnings
        warnings.warn('module_parameters detected as fourth positional'
                      + ' argument of calcparams_desoto. calcparams_desoto'
                      + ' will require one argument for each module model'
                      + ' parameter in v0.7.0 and later', DeprecationWarning)
        try:
            module_parameters = a_ref
            a_ref = module_parameters['a_ref']
            I_L_ref = module_parameters['I_L_ref']
            I_o_ref = module_parameters['I_o_ref']
            R_sh_ref = module_parameters['R_sh_ref']
            R_s = module_parameters['R_s']
        except Exception as e:
            raise e('Module parameters could not be extracted from fourth'
                    + ' positional argument of calcparams_desoto. Check that'
                    + ' parameters are from the CEC database and/or update'
                    + ' your code for the new API for calcparams_desoto')

    # Boltzmann constant in eV/K
    k = 8.617332478e-05

    # reference temperature
    Tref_K = temp_ref + 273.15
    Tcell_K = temp_cell + 273.15

    E_g = EgRef * (1 + dEgdT*(Tcell_K - Tref_K))

    nNsVth = a_ref * (Tcell_K / Tref_K)

    # In the equation for IL, the single factor effective_irradiance is
    # used, in place of the product S*M in [1]. effective_irradiance is
    # equivalent to the product of S (irradiance reaching a module's cells) *
    # M (spectral adjustment factor) as described in [1].
    IL = effective_irradiance / irrad_ref * \
        (I_L_ref + alpha_sc * (Tcell_K - Tref_K))
    I0 = (I_o_ref * ((Tcell_K / Tref_K) ** 3) *
          (np.exp(EgRef / (k*(Tref_K)) - (E_g / (k*(Tcell_K))))))
    # Note that the equation for Rsh differs from [1]. In [1] Rsh is given as
    # Rsh = Rsh_ref * (S_ref / S) where S is broadband irradiance reaching
    # the module's cells. If desired this model behavior can be duplicated
    # by applying reflection and soiling losses to broadband plane of array
    # irradiance and not applying a spectral loss modifier, i.e.,
    # spectral_modifier = 1.0.
    # use errstate to silence divide by warning
    with np.errstate(divide='ignore'):
        Rsh = R_sh_ref * (irrad_ref / effective_irradiance)
    Rs = R_s

    return IL, I0, Rs, Rsh, nNsVth


def calcparams_cec(effective_irradiance, temp_cell,
                   alpha_sc, a_ref, I_L_ref, I_o_ref, R_sh_ref, R_s,
                   Adjust, EgRef=1.121, dEgdT=-0.0002677,
                   irrad_ref=1000, temp_ref=25):
    '''
    Calculates five parameter values for the single diode equation at
    effective irradiance and cell temperature using the CEC
    model described in [1]_. The CEC model differs from the De soto et al.
    model [3]_ by the parameter Adjust. The five values returned by
    calcparams_cec can be used by singlediode to calculate an IV curve.

    Parameters
    ----------
    effective_irradiance : numeric
        The irradiance (W/m2) that is converted to photocurrent.

    temp_cell : numeric
        The average cell temperature of cells within a module in C.

    alpha_sc : float
        The short-circuit current temperature coefficient of the
        module in units of A/C.

    a_ref : float
        The product of the usual diode ideality factor (n, unitless),
        number of cells in series (Ns), and cell thermal voltage at reference
        conditions, in units of V.

    I_L_ref : float
        The light-generated current (or photocurrent) at reference conditions,
        in amperes.

    I_o_ref : float
        The dark or diode reverse saturation current at reference conditions,
        in amperes.

    R_sh_ref : float
        The shunt resistance at reference conditions, in ohms.

    R_s : float
        The series resistance at reference conditions, in ohms.

    Adjust : float
        The adjustment to the temperature coefficient for short circuit
        current, in percent

    EgRef : float
        The energy bandgap at reference temperature in units of eV.
        1.121 eV for crystalline silicon. EgRef must be >0.  For parameters
        from the SAM CEC module database, EgRef=1.121 is implicit for all
        cell types in the parameter estimation algorithm used by NREL.

    dEgdT : float
        The temperature dependence of the energy bandgap at reference
        conditions in units of 1/K. May be either a scalar value
        (e.g. -0.0002677 as in [3]) or a DataFrame (this may be useful if
        dEgdT is a modeled as a function of temperature). For parameters from
        the SAM CEC module database, dEgdT=-0.0002677 is implicit for all cell
        types in the parameter estimation algorithm used by NREL.

    irrad_ref : float (optional, default=1000)
        Reference irradiance in W/m^2.

    temp_ref : float (optional, default=25)
        Reference cell temperature in C.

    Returns
    -------
    Tuple of the following results:

    photocurrent : numeric
        Light-generated current in amperes

    saturation_current : numeric
        Diode saturation curent in amperes

    resistance_series : float
        Series resistance in ohms

    resistance_shunt : numeric
        Shunt resistance in ohms

    nNsVth : numeric
        The product of the usual diode ideality factor (n, unitless),
        number of cells in series (Ns), and cell thermal voltage at
        specified effective irradiance and cell temperature.

    References
    ----------
    .. [1] A. Dobos, "An Improved Coefficient Calculator for the California
       Energy Commission 6 Parameter Photovoltaic Module Model", Journal of
       Solar Energy Engineering, vol 134, 2012.

    .. [2] System Advisor Model web page. https://sam.nrel.gov.

    .. [3] W. De Soto et al., "Improvement and validation of a model for
       photovoltaic array performance", Solar Energy, vol 80, pp. 78-88,
       2006.

    See Also
    --------
    calcparams_desoto
    singlediode
    retrieve_sam

    '''

    # pass adjusted temperature coefficient to desoto
    return calcparams_desoto(effective_irradiance, temp_cell,
                             alpha_sc*(1.0 - Adjust/100),
                             a_ref, I_L_ref, I_o_ref,
                             R_sh_ref, R_s,
                             EgRef=1.121, dEgdT=-0.0002677,
                             irrad_ref=1000, temp_ref=25)


def calcparams_pvsyst(effective_irradiance, temp_cell,
                      alpha_sc, gamma_ref, mu_gamma,
                      I_L_ref, I_o_ref,
                      R_sh_ref, R_sh_0, R_s,
                      cells_in_series,
                      R_sh_exp=5.5,
                      EgRef=1.121,
                      irrad_ref=1000, temp_ref=25):
    '''
    Calculates five parameter values for the single diode equation at
    effective irradiance and cell temperature using the PVsyst v6
    model described in [1]_, [2]_, [3]_. The five values returned by
    calcparams_pvsyst can be used by singlediode to calculate an IV curve.

    Parameters
    ----------
    effective_irradiance : numeric
        The irradiance (W/m2) that is converted to photocurrent.

    temp_cell : numeric
        The average cell temperature of cells within a module in C.

    alpha_sc : float
        The short-circuit current temperature coefficient of the
        module in units of A/C.

    gamma_ref : float
        The diode ideality factor

    mu_gamma : float
        The temperature coefficient for the diode ideality factor, 1/K

    I_L_ref : float
        The light-generated current (or photocurrent) at reference conditions,
        in amperes.

    I_o_ref : float
        The dark or diode reverse saturation current at reference conditions,
        in amperes.

    R_sh_ref : float
        The shunt resistance at reference conditions, in ohms.

    R_sh_0 : float
        The shunt resistance at zero irradiance conditions, in ohms.

    R_s : float
        The series resistance at reference conditions, in ohms.

    cells_in_series : integer
        The number of cells connected in series.

    R_sh_exp : float
        The exponent in the equation for shunt resistance, unitless. Defaults
        to 5.5.

    EgRef : float
        The energy bandgap at reference temperature in units of eV.
        1.121 eV for crystalline silicon. EgRef must be >0.

    irrad_ref : float (optional, default=1000)
        Reference irradiance in W/m^2.

    temp_ref : float (optional, default=25)
        Reference cell temperature in C.

    Returns
    -------
    Tuple of the following results:

    photocurrent : numeric
        Light-generated current in amperes

    saturation_current : numeric
        Diode saturation current in amperes

    resistance_series : float
        Series resistance in ohms

    resistance_shunt : numeric
        Shunt resistance in ohms

    nNsVth : numeric
        The product of the usual diode ideality factor (n, unitless),
        number of cells in series (Ns), and cell thermal voltage at
        specified effective irradiance and cell temperature.

    References
    ----------
    .. [1] K. Sauer, T. Roessler, C. W. Hansen, Modeling the Irradiance and
       Temperature Dependence of Photovoltaic Modules in PVsyst,
       IEEE Journal of Photovoltaics v5(1), January 2015.

    .. [2] A. Mermoud, PV modules modelling, Presentation at the 2nd PV
       Performance Modeling Workshop, Santa Clara, CA, May 2013

    .. [3] A. Mermoud, T. Lejeune, Performance Assessment of a Simulation Model
       for PV modules of any available technology, 25th European Photovoltaic
       Solar Energy Conference, Valencia, Spain, Sept. 2010

    See Also
    --------
    calcparams_desoto
    singlediode

    '''

    # Boltzmann constant in J/K
    k = 1.38064852e-23

    # elementary charge in coulomb
    q = 1.6021766e-19

    # reference temperature
    Tref_K = temp_ref + 273.15
    Tcell_K = temp_cell + 273.15

    gamma = gamma_ref + mu_gamma * (Tcell_K - Tref_K)
    nNsVth = gamma * k / q * cells_in_series * Tcell_K

    IL = effective_irradiance / irrad_ref * \
        (I_L_ref + alpha_sc * (Tcell_K - Tref_K))

    I0 = I_o_ref * ((Tcell_K / Tref_K) ** 3) * \
        (np.exp((q * EgRef) / (k * gamma) * (1 / Tref_K - 1 / Tcell_K)))

    Rsh_tmp = \
        (R_sh_ref - R_sh_0 * np.exp(-R_sh_exp)) / (1.0 - np.exp(-R_sh_exp))
    Rsh_base = np.maximum(0.0, Rsh_tmp)

    Rsh = Rsh_base + (R_sh_0 - Rsh_base) * \
        np.exp(-R_sh_exp * effective_irradiance / irrad_ref)

    Rs = R_s

    return IL, I0, Rs, Rsh, nNsVth


def retrieve_sam(name=None, path=None):
    '''
    Retrieve latest module and inverter info from a local file or the
    SAM website.

    This function will retrieve either:

        * CEC module database
        * Sandia Module database
        * CEC Inverter database
        * Anton Driesse Inverter database

    and return it as a pandas DataFrame.

    Parameters
    ----------
    name : None or string, default None
        Name can be one of:

        * 'CECMod' - returns the CEC module database
        * 'CECInverter' - returns the CEC Inverter database
        * 'SandiaInverter' - returns the CEC Inverter database
          (CEC is only current inverter db available; tag kept for
          backwards compatibility)
        * 'SandiaMod' - returns the Sandia Module database
        * 'ADRInverter' - returns the ADR Inverter database

    path : None or string, default None
        Path to the SAM file. May also be a URL.

    Returns
    -------
    samfile : DataFrame
        A DataFrame containing all the elements of the desired database.
        Each column represents a module or inverter, and a specific
        dataset can be retrieved by the command

    Raises
    ------
    ValueError
        If no name or path is provided.

    Notes
    -----
    Files available at
        https://github.com/NREL/SAM/tree/develop/deploy/libraries
    Documentation for module and inverter data sets:
        https://sam.nrel.gov/photovoltaic/pv-sub-page-2.html

    Examples
    --------

    >>> from pvlib import pvsystem
    >>> invdb = pvsystem.retrieve_sam('CECInverter')
    >>> inverter = invdb.AE_Solar_Energy__AE6_0__277V__277V__CEC_2012_
    >>> inverter
    Vac           277.000000
    Paco         6000.000000
    Pdco         6165.670000
    Vdco          361.123000
    Pso            36.792300
    C0             -0.000002
    C1             -0.000047
    C2             -0.001861
    C3              0.000721
    Pnt             0.070000
    Vdcmax        600.000000
    Idcmax         32.000000
    Mppt_low      200.000000
    Mppt_high     500.000000
    Name: AE_Solar_Energy__AE6_0__277V__277V__CEC_2012_, dtype: float64
    '''

    if name is not None:
        name = name.lower()
        data_path = os.path.join(
            os.path.dirname(os.path.abspath(__file__)), 'data')
        if name == 'cecmod':
            csvdata = os.path.join(
                data_path, 'sam-library-cec-modules-2019-03-05.csv')
        elif name == 'sandiamod':
            csvdata = os.path.join(
                data_path, 'sam-library-sandia-modules-2015-6-30.csv')
        elif name == 'adrinverter':
            csvdata = os.path.join(data_path, 'adr-library-2013-10-01.csv')
        elif name in ['cecinverter', 'sandiainverter']:
            # Allowing either, to provide for old code,
            # while aligning with current expectations
            csvdata = os.path.join(
                data_path, 'sam-library-cec-inverters-2019-03-05.csv')
        else:
            raise ValueError('invalid name {}'.format(name))
    elif path is not None:
        if path.startswith('http'):
            response = urlopen(path)
            csvdata = io.StringIO(response.read().decode(errors='ignore'))
        else:
            csvdata = path
    elif name is None and path is None:
        raise ValueError("A name or path must be provided!")

    return _parse_raw_sam_df(csvdata)


def _normalize_sam_product_names(names):
    '''
    Replace special characters within the product names to make them more
    suitable for use as Dataframe column names.
    '''
    # Contributed by Anton Driesse (@adriesse), PV Performance Labs. July, 2019

    import warnings

    BAD_CHARS  = ' -.()[]:+/",'
    GOOD_CHARS = '____________'

    mapping = str.maketrans(BAD_CHARS, GOOD_CHARS)
    names = pd.Series(data=names)
    norm_names = names.str.translate(mapping)

    n_duplicates = names.duplicated().sum()
    if n_duplicates > 0:
        warnings.warn('Original names contain %d duplicate(s).' % n_duplicates)

    n_duplicates = norm_names.duplicated().sum()
    if n_duplicates > 0:
        warnings.warn('Normalized names contain %d duplicate(s).' % n_duplicates)

    return norm_names.values


def _parse_raw_sam_df(csvdata):

    df = pd.read_csv(csvdata, index_col=0, skiprows=[1, 2])

    df.columns = df.columns.str.replace(' ', '_')
    df.index = _normalize_sam_product_names(df.index)
    df = df.transpose()

    if 'ADRCoefficients' in df.index:
        ad_ce = 'ADRCoefficients'
        # for each inverter, parses a string of coefficients like
        # ' 1.33, 2.11, 3.12' into a list containing floats:
        # [1.33, 2.11, 3.12]
        df.loc[ad_ce] = df.loc[ad_ce].map(lambda x: list(
            map(float, x.strip(' []').split())))

    return df


def sapm(effective_irradiance, temp_cell, module):
    '''
    The Sandia PV Array Performance Model (SAPM) generates 5 points on a
    PV module's I-V curve (Voc, Isc, Ix, Ixx, Vmp/Imp) according to
    SAND2004-3535. Assumes a reference cell temperature of 25 C.

    Parameters
    ----------
    effective_irradiance : numeric
        Irradiance reaching the module's cells, after reflections and
        adjustment for spectrum. [W/m2]

    temp_cell : numeric
        Cell temperature [C].

    module : dict-like
        A dict or Series defining the SAPM parameters. See the notes section
        for more details.

    Returns
    -------
    A DataFrame with the columns:

        * i_sc : Short-circuit current (A)
        * i_mp : Current at the maximum-power point (A)
        * v_oc : Open-circuit voltage (V)
        * v_mp : Voltage at maximum-power point (V)
        * p_mp : Power at maximum-power point (W)
        * i_x : Current at module V = 0.5Voc, defines 4th point on I-V
          curve for modeling curve shape
        * i_xx : Current at module V = 0.5(Voc+Vmp), defines 5th point on
          I-V curve for modeling curve shape

    Notes
    -----
    The SAPM parameters which are required in ``module`` are
    listed in the following table.

    The Sandia module database contains parameter values for a limited set
    of modules. The CEC module database does not contain these parameters.
    Both databases can be accessed using :py:func:`retrieve_sam`.

    ================   ========================================================
    Key                Description
    ================   ========================================================
    A0-A4              The airmass coefficients used in calculating
                       effective irradiance
    B0-B5              The angle of incidence coefficients used in calculating
                       effective irradiance
    C0-C7              The empirically determined coefficients relating
                       Imp, Vmp, Ix, and Ixx to effective irradiance
    Isco               Short circuit current at reference condition (amps)
    Impo               Maximum power current at reference condition (amps)
    Voco               Open circuit voltage at reference condition (amps)
    Vmpo               Maximum power voltage at reference condition (amps)
    Aisc               Short circuit current temperature coefficient at
                       reference condition (1/C)
    Aimp               Maximum power current temperature coefficient at
                       reference condition (1/C)
    Bvoco              Open circuit voltage temperature coefficient at
                       reference condition (V/C)
    Mbvoc              Coefficient providing the irradiance dependence for the
                       BetaVoc temperature coefficient at reference irradiance
                       (V/C)
    Bvmpo              Maximum power voltage temperature coefficient at
                       reference condition
    Mbvmp              Coefficient providing the irradiance dependence for the
                       BetaVmp temperature coefficient at reference irradiance
                       (V/C)
    N                  Empirically determined "diode factor" (dimensionless)
    Cells_in_Series    Number of cells in series in a module's cell string(s)
    IXO                Ix at reference conditions
    IXXO               Ixx at reference conditions
    FD                 Fraction of diffuse irradiance used by module
    ================   ========================================================

    References
    ----------
    .. [1] King, D. et al, 2004, "Sandia Photovoltaic Array Performance
       Model", SAND Report 3535, Sandia National Laboratories, Albuquerque,
       NM.

    See Also
    --------
    retrieve_sam
    temperature.sapm_cell
    temperature.sapm_module
    '''

    # TODO: someday, change temp_ref and irrad_ref to reference_temperature and
    # reference_irradiance and expose
    temp_ref = 25
    irrad_ref = 1000
    # TODO: remove this warning in v0.8 after deprecation period for change in
    # effective irradiance units, made in v0.7
<<<<<<< HEAD
    with np.errstate(invalid='ignore'):  # turn off warning for NaN
        if np.all(
            effective_irradiance[np.where(effective_irradiance > 0.0)] < 2.0):
            import warnings
            warnings.warn('effective_irradiance inputs appear to be in suns.'
                          ' Units changed in v0.7 from suns to W/m2',
                          RuntimeWarning)
=======
    if np.all(effective_irradiance < 2.0):
        import warnings
        warnings.warn('effective_irradiance inputs appear to be in suns.'
                      ' Units changed in v0.7 from suns to W/m2',
                      RuntimeWarning)
>>>>>>> 6dbac00f

    q = 1.60218e-19  # Elementary charge in units of coulombs
    kb = 1.38066e-23  # Boltzmann's constant in units of J/K

    # avoid problem with integer input
    Ee = np.array(effective_irradiance, dtype='float64') / irrad_ref

    # set up masking for 0, positive, and nan inputs
    Ee_gt_0 = np.full_like(Ee, False, dtype='bool')
    Ee_eq_0 = np.full_like(Ee, False, dtype='bool')
    notnan = ~np.isnan(Ee)
    np.greater(Ee, 0, where=notnan, out=Ee_gt_0)
    np.equal(Ee, 0, where=notnan, out=Ee_eq_0)

    Bvmpo = module['Bvmpo'] + module['Mbvmp']*(1 - Ee)
    Bvoco = module['Bvoco'] + module['Mbvoc']*(1 - Ee)
    delta = module['N'] * kb * (temp_cell + 273.15) / q

    # avoid repeated computation
    logEe = np.full_like(Ee, np.nan)
    np.log(Ee, where=Ee_gt_0, out=logEe)
    logEe = np.where(Ee_eq_0, -np.inf, logEe)
    # avoid repeated __getitem__
    cells_in_series = module['Cells_in_Series']

    out = OrderedDict()

    out['i_sc'] = (
        module['Isco'] * Ee * (1 + module['Aisc']*(temp_cell - temp_ref)))

    out['i_mp'] = (
        module['Impo'] * (module['C0']*Ee + module['C1']*(Ee**2)) *
        (1 + module['Aimp']*(temp_cell - temp_ref)))

    out['v_oc'] = np.maximum(0, (
        module['Voco'] + cells_in_series * delta * logEe +
        Bvoco*(temp_cell - temp_ref)))

    out['v_mp'] = np.maximum(0, (
        module['Vmpo'] +
        module['C2'] * cells_in_series * delta * logEe +
        module['C3'] * cells_in_series * ((delta * logEe) ** 2) +
        Bvmpo*(temp_cell - temp_ref)))

    out['p_mp'] = out['i_mp'] * out['v_mp']

    out['i_x'] = (
        module['IXO'] * (module['C4']*Ee + module['C5']*(Ee**2)) *
        (1 + module['Aisc']*(temp_cell - temp_ref)))

    # the Ixx calculation in King 2004 has a typo (mixes up Aisc and Aimp)
    out['i_xx'] = (
        module['IXXO'] * (module['C6']*Ee + module['C7']*(Ee**2)) *
        (1 + module['Aisc']*(temp_cell - temp_ref)))

    if isinstance(out['i_sc'], pd.Series):
        out = pd.DataFrame(out)

    return out


def _sapm_celltemp_translator(*args, **kwargs):
    # TODO: remove this function after deprecation period for sapm_celltemp
    new_kwargs = {}
    # convert position arguments to kwargs
    old_arg_list = ['poa_global', 'wind_speed', 'temp_air', 'model']
    for pos in range(len(args)):
        new_kwargs[old_arg_list[pos]] = args[pos]
    # determine value for new kwarg 'model'
    try:
        param_set = new_kwargs['model']
        new_kwargs.pop('model')  # model is not a new kwarg
    except KeyError:
        # 'model' not in positional arguments, check kwargs
        try:
            param_set = kwargs['model']
            kwargs.pop('model')
        except KeyError:
            # 'model' not in kwargs, use old default value
            param_set = 'open_rack_glass_glass'
    if type(param_set) is list:
        new_kwargs.update({'a': param_set[0],
                           'b': param_set[1],
                           'deltaT': param_set[2]})
    elif type(param_set) is dict:
        new_kwargs.update(param_set)
    else:  # string
        params = temperature._temperature_model_params('sapm', param_set)
        new_kwargs.update(params)
    new_kwargs.update(kwargs)  # kwargs with unchanged names
    new_kwargs['irrad_ref'] = 1000  # default for new kwarg
    # convert old positional arguments to named kwargs
    return temperature.sapm_cell(**new_kwargs)


sapm_celltemp = deprecated('0.7', alternative='temperature.sapm_cell',
                           name='sapm_celltemp', removal='0.8',
                           addendum='Note that the arguments and argument '
                           'order for temperature.sapm_cell are different '
                           'than for sapm_celltemp')(_sapm_celltemp_translator)


def _pvsyst_celltemp_translator(*args, **kwargs):
    # TODO: remove this function after deprecation period for pvsyst_celltemp
    new_kwargs = {}
    # convert position arguments to kwargs
    old_arg_list = ['poa_global', 'temp_air', 'wind_speed', 'eta_m',
                    'alpha_absorption', 'model_params']
    for pos in range(len(args)):
        new_kwargs[old_arg_list[pos]] = args[pos]
    # determine value for new kwarg 'model'
    try:
        param_set = new_kwargs['model_params']
        new_kwargs.pop('model_params')  # model_params is not a new kwarg
    except KeyError:
        # 'model_params' not in positional arguments, check kwargs
        try:
            param_set = kwargs['model_params']
            kwargs.pop('model_params')
        except KeyError:
            # 'model_params' not in kwargs, use old default value
            param_set = 'freestanding'
    if type(param_set) in (list, tuple):
        new_kwargs.update({'u_c': param_set[0],
                           'u_v': param_set[1]})
    else:  # string
        params = temperature._temperature_model_params('pvsyst', param_set)
        new_kwargs.update(params)
    new_kwargs.update(kwargs)  # kwargs with unchanged names
    # convert old positional arguments to named kwargs
    return temperature.pvsyst_cell(**new_kwargs)


pvsyst_celltemp = deprecated(
    '0.7', alternative='temperature.pvsyst_cell', name='pvsyst_celltemp',
    removal='0.8', addendum='Note that the argument names for '
    'temperature.pvsyst_cell are different than '
    'for pvsyst_celltemp')(_pvsyst_celltemp_translator)


def sapm_spectral_loss(airmass_absolute, module):
    """
    Calculates the SAPM spectral loss coefficient, F1.

    Parameters
    ----------
    airmass_absolute : numeric
        Absolute airmass

    module : dict-like
        A dict, Series, or DataFrame defining the SAPM performance
        parameters. See the :py:func:`sapm` notes section for more
        details.

    Returns
    -------
    F1 : numeric
        The SAPM spectral loss coefficient.

    Notes
    -----
    nan airmass values will result in 0 output.
    """

    am_coeff = [module['A4'], module['A3'], module['A2'], module['A1'],
                module['A0']]

    spectral_loss = np.polyval(am_coeff, airmass_absolute)

    spectral_loss = np.where(np.isnan(spectral_loss), 0, spectral_loss)

    spectral_loss = np.maximum(0, spectral_loss)

    if isinstance(airmass_absolute, pd.Series):
        spectral_loss = pd.Series(spectral_loss, airmass_absolute.index)

    return spectral_loss


def sapm_effective_irradiance(poa_direct, poa_diffuse, airmass_absolute, aoi,
                              module):
    r"""
    Calculates the SAPM effective irradiance using the SAPM spectral
    loss and SAPM angle of incidence loss functions.

    Parameters
    ----------
    poa_direct : numeric
        The direct irradiance incident upon the module. [W/m2]

    poa_diffuse : numeric
        The diffuse irradiance incident on module.  [W/m2]

    airmass_absolute : numeric
        Absolute airmass. [unitless]

    aoi : numeric
        Angle of incidence. [degrees]

    module : dict-like
        A dict, Series, or DataFrame defining the SAPM performance
        parameters. See the :py:func:`sapm` notes section for more
        details.

    Returns
    -------
    effective_irradiance : numeric
        Effective irradiance accounting for reflections and spectral content.
        [W/m2]

    Notes
    -----
    The SAPM model for effective irradiance [1]_ translates broadband direct
    and diffuse irradiance on the plane of array to the irradiance absorbed by
    a module's cells.

    The model is
    .. math::

        `Ee = f_1(AM_a) (E_b f_2(AOI) + f_d E_d)`

    where :math:`Ee` is effective irradiance (W/m2), :math:`f_1` is a fourth
    degree polynomial in air mass :math:`AM_a`, :math:`E_b` is beam (direct)
    irradiance on the plane of array, :math:`E_d` is diffuse irradiance on the
    plane of array, :math:`f_2` is a fifth degree polynomial in the angle of
    incidence :math:`AOI`, and :math:`f_d` is the fraction of diffuse
    irradiance on the plane of array that is not reflected away.

    References
    ----------
    .. [1] D. King et al, "Sandia Photovoltaic Array Performance Model",
       SAND2004-3535, Sandia National Laboratories, Albuquerque, NM

    See also
    --------
    pvlib.iam.sapm
    pvlib.pvsystem.sapm_spectral_loss
    pvlib.pvsystem.sapm
    """

    F1 = sapm_spectral_loss(airmass_absolute, module)
    F2 = iam.sapm(aoi, module)

    Ee = F1 * (poa_direct * F2 + module['FD'] * poa_diffuse)

    return Ee


def singlediode(photocurrent, saturation_current, resistance_series,
                resistance_shunt, nNsVth, ivcurve_pnts=None,
                method='lambertw'):
    """
    Solve the single-diode model to obtain a photovoltaic IV curve.

    Singlediode solves the single diode equation [1]_

    .. math::

        I = IL - I0*[exp((V+I*Rs)/(nNsVth))-1] - (V + I*Rs)/Rsh

    for ``I`` and ``V`` when given ``IL, I0, Rs, Rsh,`` and ``nNsVth
    (nNsVth = n*Ns*Vth)`` which are described later. Returns a DataFrame
    which contains the 5 points on the I-V curve specified in
    SAND2004-3535 [3]_. If all IL, I0, Rs, Rsh, and nNsVth are scalar, a
    single curve will be returned, if any are Series (of the same
    length), multiple IV curves will be calculated.

    The input parameters can be calculated using calcparams_desoto from
    meteorological data.

    Parameters
    ----------
    photocurrent : numeric
        Light-generated current (photocurrent) in amperes under desired
        IV curve conditions. Often abbreviated ``I_L``.
        0 <= photocurrent

    saturation_current : numeric
        Diode saturation current in amperes under desired IV curve
        conditions. Often abbreviated ``I_0``.
        0 < saturation_current

    resistance_series : numeric
        Series resistance in ohms under desired IV curve conditions.
        Often abbreviated ``Rs``.
        0 <= resistance_series < numpy.inf

    resistance_shunt : numeric
        Shunt resistance in ohms under desired IV curve conditions.
        Often abbreviated ``Rsh``.
        0 < resistance_shunt <= numpy.inf

    nNsVth : numeric
        The product of three components. 1) The usual diode ideal factor
        (n), 2) the number of cells in series (Ns), and 3) the cell
        thermal voltage under the desired IV curve conditions (Vth). The
        thermal voltage of the cell (in volts) may be calculated as
        ``k*temp_cell/q``, where k is Boltzmann's constant (J/K),
        temp_cell is the temperature of the p-n junction in Kelvin, and
        q is the charge of an electron (coulombs).
        0 < nNsVth

    ivcurve_pnts : None or int, default None
        Number of points in the desired IV curve. If None or 0, no
        IV curves will be produced.

    method : str, default 'lambertw'
        Determines the method used to calculate points on the IV curve. The
        options are ``'lambertw'``, ``'newton'``, or ``'brentq'``.

    Returns
    -------
    OrderedDict or DataFrame

    The returned dict-like object always contains the keys/columns:

        * i_sc - short circuit current in amperes.
        * v_oc - open circuit voltage in volts.
        * i_mp - current at maximum power point in amperes.
        * v_mp - voltage at maximum power point in volts.
        * p_mp - power at maximum power point in watts.
        * i_x - current, in amperes, at ``v = 0.5*v_oc``.
        * i_xx - current, in amperes, at ``V = 0.5*(v_oc+v_mp)``.

    If ivcurve_pnts is greater than 0, the output dictionary will also
    include the keys:

        * i - IV curve current in amperes.
        * v - IV curve voltage in volts.

    The output will be an OrderedDict if photocurrent is a scalar,
    array, or ivcurve_pnts is not None.

    The output will be a DataFrame if photocurrent is a Series and
    ivcurve_pnts is None.

    Notes
    -----
    If the method is ``'lambertw'`` then the solution employed to solve the
    implicit diode equation utilizes the Lambert W function to obtain an
    explicit function of :math:`V=f(I)` and :math:`I=f(V)` as shown in [2]_.

    If the method is ``'newton'`` then the root-finding Newton-Raphson method
    is used. It should be safe for well behaved IV-curves, but the ``'brentq'``
    method is recommended for reliability.

    If the method is ``'brentq'`` then Brent's bisection search method is used
    that guarantees convergence by bounding the voltage between zero and
    open-circuit.

    If the method is either ``'newton'`` or ``'brentq'`` and ``ivcurve_pnts``
    are indicated, then :func:`pvlib.singlediode.bishop88` [4]_ is used to
    calculate the points on the IV curve points at diode voltages from zero to
    open-circuit voltage with a log spacing that gets closer as voltage
    increases. If the method is ``'lambertw'`` then the calculated points on
    the IV curve are linearly spaced.

    References
    ----------
    .. [1] S.R. Wenham, M.A. Green, M.E. Watt, "Applied Photovoltaics" ISBN
       0 86758 909 4

    .. [2] A. Jain, A. Kapoor, "Exact analytical solutions of the
       parameters of real solar cells using Lambert W-function", Solar
       Energy Materials and Solar Cells, 81 (2004) 269-277.

    .. [3] D. King et al, "Sandia Photovoltaic Array Performance Model",
       SAND2004-3535, Sandia National Laboratories, Albuquerque, NM

    .. [4] "Computer simulation of the effects of electrical mismatches in
       photovoltaic cell interconnection circuits" JW Bishop, Solar Cell (1988)
       https://doi.org/10.1016/0379-6787(88)90059-2

    See also
    --------
    sapm
    calcparams_desoto
    pvlib.singlediode.bishop88
    """
    # Calculate points on the IV curve using the LambertW solution to the
    # single diode equation
    if method.lower() == 'lambertw':
        out = _singlediode._lambertw(
            photocurrent, saturation_current, resistance_series,
            resistance_shunt, nNsVth, ivcurve_pnts
        )
        i_sc, v_oc, i_mp, v_mp, p_mp, i_x, i_xx = out[:7]
        if ivcurve_pnts:
            ivcurve_i, ivcurve_v = out[7:]
    else:
        # Calculate points on the IV curve using either 'newton' or 'brentq'
        # methods. Voltages are determined by first solving the single diode
        # equation for the diode voltage V_d then backing out voltage
        args = (photocurrent, saturation_current, resistance_series,
                resistance_shunt, nNsVth)  # collect args
        v_oc = _singlediode.bishop88_v_from_i(
            0.0, *args, method=method.lower()
        )
        i_mp, v_mp, p_mp = _singlediode.bishop88_mpp(
            *args, method=method.lower()
        )
        i_sc = _singlediode.bishop88_i_from_v(
            0.0, *args, method=method.lower()
        )
        i_x = _singlediode.bishop88_i_from_v(
            v_oc / 2.0, *args, method=method.lower()
        )
        i_xx = _singlediode.bishop88_i_from_v(
            (v_oc + v_mp) / 2.0, *args, method=method.lower()
        )

        # calculate the IV curve if requested using bishop88
        if ivcurve_pnts:
            vd = v_oc * (
                    (11.0 - np.logspace(np.log10(11.0), 0.0,
                                        ivcurve_pnts)) / 10.0
            )
            ivcurve_i, ivcurve_v, _ = _singlediode.bishop88(vd, *args)

    out = OrderedDict()
    out['i_sc'] = i_sc
    out['v_oc'] = v_oc
    out['i_mp'] = i_mp
    out['v_mp'] = v_mp
    out['p_mp'] = p_mp
    out['i_x'] = i_x
    out['i_xx'] = i_xx

    if ivcurve_pnts:

        out['v'] = ivcurve_v
        out['i'] = ivcurve_i

    if isinstance(photocurrent, pd.Series) and not ivcurve_pnts:
        out = pd.DataFrame(out, index=photocurrent.index)

    return out


def max_power_point(photocurrent, saturation_current, resistance_series,
                    resistance_shunt, nNsVth, d2mutau=0, NsVbi=np.Inf,
                    method='brentq'):
    """
    Given the single diode equation coefficients, calculates the maximum power
    point (MPP).

    Parameters
    ----------
    photocurrent : numeric
        photo-generated current [A]
    saturation_current : numeric
        diode reverse saturation current [A]
    resistance_series : numeric
        series resitance [ohms]
    resistance_shunt : numeric
        shunt resitance [ohms]
    nNsVth : numeric
        product of thermal voltage ``Vth`` [V], diode ideality factor ``n``,
        and number of serices cells ``Ns``
    d2mutau : numeric, default 0
        PVsyst parameter for cadmium-telluride (CdTe) and amorphous-silicon
        (a-Si) modules that accounts for recombination current in the
        intrinsic layer. The value is the ratio of intrinsic layer thickness
        squared :math:`d^2` to the diffusion length of charge carriers
        :math:`\\mu \\tau`. [V]
    NsVbi : numeric, default np.inf
        PVsyst parameter for cadmium-telluride (CdTe) and amorphous-silicon
        (a-Si) modules that is the product of the PV module number of series
        cells ``Ns`` and the builtin voltage ``Vbi`` of the intrinsic layer.
        [V].
    method : str
        either ``'newton'`` or ``'brentq'``

    Returns
    -------
    OrderedDict or pandas.Datafrane
        ``(i_mp, v_mp, p_mp)``

    Notes
    -----
    Use this function when you only want to find the maximum power point. Use
    :func:`singlediode` when you need to find additional points on the IV
    curve. This function uses Brent's method by default because it is
    guaranteed to converge.
    """
    i_mp, v_mp, p_mp = _singlediode.bishop88_mpp(
        photocurrent, saturation_current, resistance_series,
        resistance_shunt, nNsVth, d2mutau=0, NsVbi=np.Inf,
        method=method.lower()
    )
    if isinstance(photocurrent, pd.Series):
        ivp = {'i_mp': i_mp, 'v_mp': v_mp, 'p_mp': p_mp}
        out = pd.DataFrame(ivp, index=photocurrent.index)
    else:
        out = OrderedDict()
        out['i_mp'] = i_mp
        out['v_mp'] = v_mp
        out['p_mp'] = p_mp
    return out


def v_from_i(resistance_shunt, resistance_series, nNsVth, current,
             saturation_current, photocurrent, method='lambertw'):
    '''
    Device voltage at the given device current for the single diode model.

    Uses the single diode model (SDM) as described in, e.g.,
    Jain and Kapoor 2004 [1]_.
    The solution is per Eq 3 of [1]_ except when resistance_shunt=numpy.inf,
    in which case the explict solution for voltage is used.
    Ideal device parameters are specified by resistance_shunt=np.inf and
    resistance_series=0.
    Inputs to this function can include scalars and pandas.Series, but it is
    the caller's responsibility to ensure that the arguments are all float64
    and within the proper ranges.

    Parameters
    ----------
    resistance_shunt : numeric
        Shunt resistance in ohms under desired IV curve conditions.
        Often abbreviated ``Rsh``.
        0 < resistance_shunt <= numpy.inf

    resistance_series : numeric
        Series resistance in ohms under desired IV curve conditions.
        Often abbreviated ``Rs``.
        0 <= resistance_series < numpy.inf

    nNsVth : numeric
        The product of three components. 1) The usual diode ideal factor
        (n), 2) the number of cells in series (Ns), and 3) the cell
        thermal voltage under the desired IV curve conditions (Vth). The
        thermal voltage of the cell (in volts) may be calculated as
        ``k*temp_cell/q``, where k is Boltzmann's constant (J/K),
        temp_cell is the temperature of the p-n junction in Kelvin, and
        q is the charge of an electron (coulombs).
        0 < nNsVth

    current : numeric
        The current in amperes under desired IV curve conditions.

    saturation_current : numeric
        Diode saturation current in amperes under desired IV curve
        conditions. Often abbreviated ``I_0``.
        0 < saturation_current

    photocurrent : numeric
        Light-generated current (photocurrent) in amperes under desired
        IV curve conditions. Often abbreviated ``I_L``.
        0 <= photocurrent

    method : str
        Method to use: ``'lambertw'``, ``'newton'``, or ``'brentq'``. *Note*:
        ``'brentq'`` is limited to 1st quadrant only.

    Returns
    -------
    current : np.ndarray or scalar

    References
    ----------
    .. [1] A. Jain, A. Kapoor, "Exact analytical solutions of the
       parameters of real solar cells using Lambert W-function", Solar
       Energy Materials and Solar Cells, 81 (2004) 269-277.
    '''
    if method.lower() == 'lambertw':
        return _singlediode._lambertw_v_from_i(
            resistance_shunt, resistance_series, nNsVth, current,
            saturation_current, photocurrent
        )
    else:
        # Calculate points on the IV curve using either 'newton' or 'brentq'
        # methods. Voltages are determined by first solving the single diode
        # equation for the diode voltage V_d then backing out voltage
        args = (current, photocurrent, saturation_current,
                resistance_series, resistance_shunt, nNsVth)
        V = _singlediode.bishop88_v_from_i(*args, method=method.lower())
        # find the right size and shape for returns
        size, shape = _singlediode._get_size_and_shape(args)
        if size <= 1:
            if shape is not None:
                V = np.tile(V, shape)
        if np.isnan(V).any() and size <= 1:
            V = np.repeat(V, size)
            if shape is not None:
                V = V.reshape(shape)
        return V


def i_from_v(resistance_shunt, resistance_series, nNsVth, voltage,
             saturation_current, photocurrent, method='lambertw'):
    '''
    Device current at the given device voltage for the single diode model.

    Uses the single diode model (SDM) as described in, e.g.,
     Jain and Kapoor 2004 [1]_.
    The solution is per Eq 2 of [1] except when resistance_series=0,
     in which case the explict solution for current is used.
    Ideal device parameters are specified by resistance_shunt=np.inf and
     resistance_series=0.
    Inputs to this function can include scalars and pandas.Series, but it is
     the caller's responsibility to ensure that the arguments are all float64
     and within the proper ranges.

    Parameters
    ----------
    resistance_shunt : numeric
        Shunt resistance in ohms under desired IV curve conditions.
        Often abbreviated ``Rsh``.
        0 < resistance_shunt <= numpy.inf

    resistance_series : numeric
        Series resistance in ohms under desired IV curve conditions.
        Often abbreviated ``Rs``.
        0 <= resistance_series < numpy.inf

    nNsVth : numeric
        The product of three components. 1) The usual diode ideal factor
        (n), 2) the number of cells in series (Ns), and 3) the cell
        thermal voltage under the desired IV curve conditions (Vth). The
        thermal voltage of the cell (in volts) may be calculated as
        ``k*temp_cell/q``, where k is Boltzmann's constant (J/K),
        temp_cell is the temperature of the p-n junction in Kelvin, and
        q is the charge of an electron (coulombs).
        0 < nNsVth

    voltage : numeric
        The voltage in Volts under desired IV curve conditions.

    saturation_current : numeric
        Diode saturation current in amperes under desired IV curve
        conditions. Often abbreviated ``I_0``.
        0 < saturation_current

    photocurrent : numeric
        Light-generated current (photocurrent) in amperes under desired
        IV curve conditions. Often abbreviated ``I_L``.
        0 <= photocurrent

    method : str
        Method to use: ``'lambertw'``, ``'newton'``, or ``'brentq'``. *Note*:
        ``'brentq'`` is limited to 1st quadrant only.

    Returns
    -------
    current : np.ndarray or scalar

    References
    ----------
    .. [1] A. Jain, A. Kapoor, "Exact analytical solutions of the
       parameters of real solar cells using Lambert W-function", Solar
       Energy Materials and Solar Cells, 81 (2004) 269-277.
    '''
    if method.lower() == 'lambertw':
        return _singlediode._lambertw_i_from_v(
            resistance_shunt, resistance_series, nNsVth, voltage,
            saturation_current, photocurrent
        )
    else:
        # Calculate points on the IV curve using either 'newton' or 'brentq'
        # methods. Voltages are determined by first solving the single diode
        # equation for the diode voltage V_d then backing out voltage
        args = (voltage, photocurrent, saturation_current, resistance_series,
                resistance_shunt, nNsVth)
        I = _singlediode.bishop88_i_from_v(*args, method=method.lower())
        # find the right size and shape for returns
        size, shape = _singlediode._get_size_and_shape(args)
        if size <= 1:
            if shape is not None:
                I = np.tile(I, shape)
        if np.isnan(I).any() and size <= 1:
            I = np.repeat(I, size)
            if shape is not None:
                I = I.reshape(shape)
        return I


def snlinverter(v_dc, p_dc, inverter):
    r'''
    Converts DC power and voltage to AC power using Sandia's
    Grid-Connected PV Inverter model.

    Determines the AC power output of an inverter given the DC voltage,
    DC power, and appropriate Sandia Grid-Connected Photovoltaic
    Inverter Model parameters. The output, ac_power, is clipped at the
    maximum power output, and gives a negative power during low-input
    power conditions, but does NOT account for maximum power point
    tracking voltage windows nor maximum current or voltage limits on
    the inverter.

    Parameters
    ----------
    v_dc : numeric
        DC voltages, in volts, which are provided as input to the
        inverter. Vdc must be >= 0.

    p_dc : numeric
        A scalar or DataFrame of DC powers, in watts, which are provided
        as input to the inverter. Pdc must be >= 0.

    inverter : dict-like
        A dict-like object defining the inverter to be used, giving the
        inverter performance parameters according to the Sandia
        Grid-Connected Photovoltaic Inverter Model (SAND 2007-5036) [1]_.
        A set of inverter performance parameters are provided with
        pvlib, or may be generated from a System Advisor Model (SAM) [2]_
        library using retrievesam. See Notes for required keys.

    Returns
    -------
    ac_power : numeric
        Modeled AC power output given the input DC voltage, Vdc, and
        input DC power, Pdc. When ac_power would be greater than Pac0,
        it is set to Pac0 to represent inverter "clipping". When
        ac_power would be less than Ps0 (startup power required), then
        ac_power is set to -1*abs(Pnt) to represent nightly power
        losses. ac_power is not adjusted for maximum power point
        tracking (MPPT) voltage windows or maximum current limits of the
        inverter.

    Notes
    -----

    Required inverter keys are:

    ======   ============================================================
    Column   Description
    ======   ============================================================
    Pac0     AC-power output from inverter based on input power
             and voltage (W)
    Pdc0     DC-power input to inverter, typically assumed to be equal
             to the PV array maximum power (W)
    Vdc0     DC-voltage level at which the AC-power rating is achieved
             at the reference operating condition (V)
    Ps0      DC-power required to start the inversion process, or
             self-consumption by inverter, strongly influences inverter
             efficiency at low power levels (W)
    C0       Parameter defining the curvature (parabolic) of the
             relationship between ac-power and dc-power at the reference
             operating condition, default value of zero gives a
             linear relationship (1/W)
    C1       Empirical coefficient allowing Pdco to vary linearly
             with dc-voltage input, default value is zero (1/V)
    C2       Empirical coefficient allowing Pso to vary linearly with
             dc-voltage input, default value is zero (1/V)
    C3       Empirical coefficient allowing Co to vary linearly with
             dc-voltage input, default value is zero (1/V)
    Pnt      AC-power consumed by inverter at night (night tare) to
             maintain circuitry required to sense PV array voltage (W)
    ======   ============================================================

    References
    ----------
    .. [1] SAND2007-5036, "Performance Model for Grid-Connected
       Photovoltaic Inverters by D. King, S. Gonzalez, G. Galbraith, W.
       Boyson

    .. [2] System Advisor Model web page. https://sam.nrel.gov.

    See also
    --------
    sapm
    singlediode
    '''

    Paco = inverter['Paco']
    Pdco = inverter['Pdco']
    Vdco = inverter['Vdco']
    Pso = inverter['Pso']
    C0 = inverter['C0']
    C1 = inverter['C1']
    C2 = inverter['C2']
    C3 = inverter['C3']
    Pnt = inverter['Pnt']

    A = Pdco * (1 + C1*(v_dc - Vdco))
    B = Pso * (1 + C2*(v_dc - Vdco))
    C = C0 * (1 + C3*(v_dc - Vdco))

    ac_power = (Paco/(A-B) - C*(A-B)) * (p_dc-B) + C*((p_dc-B)**2)
    ac_power = np.minimum(Paco, ac_power)
    ac_power = np.where(p_dc < Pso, -1.0 * abs(Pnt), ac_power)

    if isinstance(p_dc, pd.Series):
        ac_power = pd.Series(ac_power, index=p_dc.index)

    return ac_power


def adrinverter(v_dc, p_dc, inverter, vtol=0.10):
    r'''
    Converts DC power and voltage to AC power using Anton Driesse's
    Grid-Connected PV Inverter efficiency model

    Parameters
    ----------
    v_dc : numeric
        A scalar or pandas series of DC voltages, in volts, which are provided
        as input to the inverter. If Vdc and Pdc are vectors, they must be
        of the same size. v_dc must be >= 0. (V)

    p_dc : numeric
        A scalar or pandas series of DC powers, in watts, which are provided
        as input to the inverter. If Vdc and Pdc are vectors, they must be
        of the same size. p_dc must be >= 0. (W)

    inverter : dict-like
        A dict-like object defining the inverter to be used, giving the
        inverter performance parameters according to the model
        developed by Anton Driesse [1].
        A set of inverter performance parameters may be loaded from the
        supplied data table using retrievesam.
        See Notes for required keys.

    vtol : numeric, default 0.1
        A unit-less fraction that determines how far the efficiency model is
        allowed to extrapolate beyond the inverter's normal input voltage
        operating range. 0.0 <= vtol <= 1.0

    Returns
    -------
    ac_power : numeric
        A numpy array or pandas series of modeled AC power output given the
        input DC voltage, v_dc, and input DC power, p_dc. When ac_power would
        be greater than pac_max, it is set to p_max to represent inverter
        "clipping". When ac_power would be less than -p_nt (energy consumed
        rather  than produced) then ac_power is set to -p_nt to represent
        nightly power losses. ac_power is not adjusted for maximum power point
        tracking (MPPT) voltage windows or maximum current limits of the
        inverter.

    Notes
    -----

    Required inverter keys are:

    =======   ============================================================
    Column    Description
    =======   ============================================================
    p_nom     The nominal power value used to normalize all power values,
              typically the DC power needed to produce maximum AC power
              output, (W).

    v_nom     The nominal DC voltage value used to normalize DC voltage
              values, typically the level at which the highest efficiency
              is achieved, (V).

    pac_max   The maximum AC output power value, used to clip the output
              if needed, (W).

    ce_list   This is a list of 9 coefficients that capture the influence
              of input voltage and power on inverter losses, and thereby
              efficiency.

    p_nt      ac-power consumed by inverter at night (night tare) to
              maintain circuitry required to sense PV array voltage, (W).
    =======   ============================================================

    References
    ----------
    .. [1] Beyond the Curves: Modeling the Electrical Efficiency
       of Photovoltaic Inverters, PVSC 2008, Anton Driesse et. al.

    See also
    --------
    sapm
    singlediode
    '''

    p_nom = inverter['Pnom']
    v_nom = inverter['Vnom']
    pac_max = inverter['Pacmax']
    p_nt = inverter['Pnt']
    ce_list = inverter['ADRCoefficients']
    v_max = inverter['Vmax']
    v_min = inverter['Vmin']
    vdc_max = inverter['Vdcmax']
    mppt_hi = inverter['MPPTHi']
    mppt_low = inverter['MPPTLow']

    v_lim_upper = float(np.nanmax([v_max, vdc_max, mppt_hi]) * (1 + vtol))
    v_lim_lower = float(np.nanmax([v_min, mppt_low]) * (1 - vtol))

    pdc = p_dc / p_nom
    vdc = v_dc / v_nom
    # zero voltage will lead to division by zero, but since power is
    # set to night time value later, these errors can be safely ignored
    with np.errstate(invalid='ignore', divide='ignore'):
        poly = np.array([pdc**0,  # replace with np.ones_like?
                         pdc,
                         pdc**2,
                         vdc - 1,
                         pdc * (vdc - 1),
                         pdc**2 * (vdc - 1),
                         1. / vdc - 1,  # divide by 0
                         pdc * (1. / vdc - 1),  # invalid 0./0. --> nan
                         pdc**2 * (1. / vdc - 1)])  # divide by 0
    p_loss = np.dot(np.array(ce_list), poly)
    ac_power = p_nom * (pdc-p_loss)
    p_nt = -1 * np.absolute(p_nt)

    # set output to nan where input is outside of limits
    # errstate silences case where input is nan
    with np.errstate(invalid='ignore'):
        invalid = (v_lim_upper < v_dc) | (v_dc < v_lim_lower)
    ac_power = np.where(invalid, np.nan, ac_power)

    # set night values
    ac_power = np.where(vdc == 0, p_nt, ac_power)
    ac_power = np.maximum(ac_power, p_nt)

    # set max ac output
    ac_power = np.minimum(ac_power, pac_max)

    if isinstance(p_dc, pd.Series):
        ac_power = pd.Series(ac_power, index=pdc.index)

    return ac_power


def scale_voltage_current_power(data, voltage=1, current=1):
    """
    Scales the voltage, current, and power of the DataFrames
    returned by :py:func:`singlediode` and :py:func:`sapm`.

    Parameters
    ----------
    data: DataFrame
        Must contain columns `'v_mp', 'v_oc', 'i_mp' ,'i_x', 'i_xx',
        'i_sc', 'p_mp'`.
    voltage: numeric, default 1
        The amount by which to multiply the voltages.
    current: numeric, default 1
        The amount by which to multiply the currents.

    Returns
    -------
    scaled_data: DataFrame
        A scaled copy of the input data.
        `'p_mp'` is scaled by `voltage * current`.
    """

    # as written, only works with a DataFrame
    # could make it work with a dict, but it would be more verbose
    data = data.copy()
    voltages = ['v_mp', 'v_oc']
    currents = ['i_mp', 'i_x', 'i_xx', 'i_sc']
    data[voltages] *= voltage
    data[currents] *= current
    data['p_mp'] *= voltage * current

    return data


def pvwatts_dc(g_poa_effective, temp_cell, pdc0, gamma_pdc, temp_ref=25.):
    r"""
    Implements NREL's PVWatts DC power model [1]_:

    .. math::

        P_{dc} = \frac{G_{poa eff}}{1000} P_{dc0} ( 1 + \gamma_{pdc} (T_{cell} - T_{ref}))

    Note that the pdc0 is also used as a symbol in :py:func:`pvwatts_ac`. pdc0
    in this function refers to the DC power of the modules at reference
    conditions. pdc0 in :py:func:`pvwatts_ac` refers to the DC power input
    limit of the inverter.

    Parameters
    ----------
    g_poa_effective: numeric
        Irradiance transmitted to the PV cells in units of W/m**2. To be
        fully consistent with PVWatts, the user must have already
        applied angle of incidence losses, but not soiling, spectral,
        etc.
    temp_cell: numeric
        Cell temperature in degrees C.
    pdc0: numeric
        Power of the modules at 1000 W/m2 and cell reference temperature.
    gamma_pdc: numeric
        The temperature coefficient in units of 1/C. Typically -0.002 to
        -0.005 per degree C.
    temp_ref: numeric, default 25.0
        Cell reference temperature. PVWatts defines it to be 25 C and
        is included here for flexibility.

    Returns
    -------
    pdc: numeric
        DC power.

    References
    ----------
    .. [1] A. P. Dobos, "PVWatts Version 5 Manual"
           http://pvwatts.nrel.gov/downloads/pvwattsv5.pdf
           (2014).
    """

    pdc = (g_poa_effective * 0.001 * pdc0 *
           (1 + gamma_pdc * (temp_cell - temp_ref)))

    return pdc


def pvwatts_losses(soiling=2, shading=3, snow=0, mismatch=2, wiring=2,
                   connections=0.5, lid=1.5, nameplate_rating=1, age=0,
                   availability=3):
    r"""
    Implements NREL's PVWatts system loss model [1]_:

    .. math::

        L_{total}(\%) = 100 [ 1 - \Pi_i ( 1 - \frac{L_i}{100} ) ]

    All parameters must be in units of %. Parameters may be
    array-like, though all array sizes must match.

    Parameters
    ----------
    soiling: numeric, default 2
    shading: numeric, default 3
    snow: numeric, default 0
    mismatch: numeric, default 2
    wiring: numeric, default 2
    connections: numeric, default 0.5
    lid: numeric, default 1.5
        Light induced degradation
    nameplate_rating: numeric, default 1
    age: numeric, default 0
    availability: numeric, default 3

    Returns
    -------
    losses: numeric
        System losses in units of %.

    References
    ----------
    .. [1] A. P. Dobos, "PVWatts Version 5 Manual"
           http://pvwatts.nrel.gov/downloads/pvwattsv5.pdf
           (2014).
    """

    params = [soiling, shading, snow, mismatch, wiring, connections, lid,
              nameplate_rating, age, availability]

    # manually looping over params allows for numpy/pandas to handle any
    # array-like broadcasting that might be necessary.
    perf = 1
    for param in params:
        perf *= 1 - param/100

    losses = (1 - perf) * 100.

    return losses


def pvwatts_ac(pdc, pdc0, eta_inv_nom=0.96, eta_inv_ref=0.9637):
    r"""
    Implements NREL's PVWatts inverter model [1]_.

    .. math::

        \eta = \frac{\eta_{nom}}{\eta_{ref}} (-0.0162\zeta - \frac{0.0059}{\zeta} + 0.9858)

    .. math::

        P_{ac} = \min(\eta P_{dc}, P_{ac0})

    where :math:`\zeta=P_{dc}/P_{dc0}` and :math:`P_{dc0}=P_{ac0}/\eta_{nom}`.

    Note that the pdc0 is also used as a symbol in :py:func:`pvwatts_dc`. pdc0
    in this function refers to the DC power input limit of the inverter.
    pdc0 in :py:func:`pvwatts_dc` refers to the DC power of the modules
    at reference conditions.

    Parameters
    ----------
    pdc: numeric
        DC power.
    pdc0: numeric
        DC input limit of the inverter.
    eta_inv_nom: numeric, default 0.96
        Nominal inverter efficiency.
    eta_inv_ref: numeric, default 0.9637
        Reference inverter efficiency. PVWatts defines it to be 0.9637
        and is included here for flexibility.

    Returns
    -------
    pac: numeric
        AC power.

    References
    ----------
    .. [1] A. P. Dobos, "PVWatts Version 5 Manual,"
           http://pvwatts.nrel.gov/downloads/pvwattsv5.pdf
           (2014).
    """

    pac0 = eta_inv_nom * pdc0
    zeta = pdc / pdc0

    # arrays to help avoid divide by 0 for scalar and array
    eta = np.zeros_like(pdc, dtype=float)
    pdc_neq_0 = ~np.equal(pdc, 0)

    # eta < 0 if zeta < 0.006. pac is forced to be >= 0 below. GH 541
    eta = eta_inv_nom / eta_inv_ref * (
        - 0.0162*zeta
        - np.divide(0.0059, zeta, out=eta, where=pdc_neq_0)
        + 0.9858)

    pac = eta * pdc
    pac = np.minimum(pac0, pac)
    pac = np.maximum(0, pac)     # GH 541

    return pac


ashraeiam = deprecated('0.7', alternative='iam.ashrae', name='ashraeiam',
                       removal='0.8')(iam.ashrae)


physicaliam = deprecated('0.7', alternative='iam.physical', name='physicaliam',
                         removal='0.8')(iam.physical)


sapm_aoi_loss = deprecated('0.7', alternative='iam.sapm', name='sapm_aoi_loss',
                           removal='0.8')(iam.sapm)<|MERGE_RESOLUTION|>--- conflicted
+++ resolved
@@ -1678,7 +1678,6 @@
     irrad_ref = 1000
     # TODO: remove this warning in v0.8 after deprecation period for change in
     # effective irradiance units, made in v0.7
-<<<<<<< HEAD
     with np.errstate(invalid='ignore'):  # turn off warning for NaN
         if np.all(
             effective_irradiance[np.where(effective_irradiance > 0.0)] < 2.0):
@@ -1686,13 +1685,6 @@
             warnings.warn('effective_irradiance inputs appear to be in suns.'
                           ' Units changed in v0.7 from suns to W/m2',
                           RuntimeWarning)
-=======
-    if np.all(effective_irradiance < 2.0):
-        import warnings
-        warnings.warn('effective_irradiance inputs appear to be in suns.'
-                      ' Units changed in v0.7 from suns to W/m2',
-                      RuntimeWarning)
->>>>>>> 6dbac00f
 
     q = 1.60218e-19  # Elementary charge in units of coulombs
     kb = 1.38066e-23  # Boltzmann's constant in units of J/K
