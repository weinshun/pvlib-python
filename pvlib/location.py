"""
This module contains the Location class.
"""

# Will Holmgren, University of Arizona, 2014-2016.

import os
import datetime

import pandas as pd
import pytz
import h5py

from pvlib import solarposition, clearsky, atmosphere, irradiance
from pvlib.tools import _degrees_to_index

class Location:
    """
    Location objects are convenient containers for latitude, longitude,
    timezone, and altitude data associated with a particular
    geographic location. You can also assign a name to a location object.

    Location objects have two timezone attributes:

        * ``tz`` is a IANA timezone string.
        * ``pytz`` is a pytz timezone object.

    Location objects support the print method.

    Parameters
    ----------
    latitude : float.
        Positive is north of the equator.
        Use decimal degrees notation.

    longitude : float.
        Positive is east of the prime meridian.
        Use decimal degrees notation.

    tz : str, int, float, or pytz.timezone, default 'UTC'.
        See
        http://en.wikipedia.org/wiki/List_of_tz_database_time_zones
        for a list of valid time zones.
        pytz.timezone objects will be converted to strings.
        ints and floats must be in hours from UTC.

    altitude : float, default 0.
        Altitude from sea level in meters.

    name : None or string, default None.
        Sets the name attribute of the Location object.

    See also
    --------
    pvlib.pvsystem.PVSystem
    """

    def __init__(self, latitude, longitude, tz='UTC', altitude=0, name=None):

        self.latitude = latitude
        self.longitude = longitude

        if isinstance(tz, str):
            self.tz = tz
            self.pytz = pytz.timezone(tz)
        elif isinstance(tz, datetime.timezone):
            self.tz = 'UTC'
            self.pytz = pytz.UTC
        elif isinstance(tz, datetime.tzinfo):
            self.tz = tz.zone
            self.pytz = tz
        elif isinstance(tz, (int, float)):
            self.tz = tz
            self.pytz = pytz.FixedOffset(tz*60)
        else:
            raise TypeError('Invalid tz specification')

        self.altitude = altitude

        self.name = name

    def __repr__(self):
        attrs = ['name', 'latitude', 'longitude', 'altitude', 'tz']
        return ('Location: \n  ' + '\n  '.join(
            f'{attr}: {getattr(self, attr)}' for attr in attrs))

    @classmethod
    def from_tmy(cls, tmy_metadata, tmy_data=None, **kwargs):
        """
        Create an object based on a metadata
        dictionary from tmy2 or tmy3 data readers.

        Parameters
        ----------
        tmy_metadata : dict
            Returned from tmy.readtmy2 or tmy.readtmy3
        tmy_data : DataFrame, optional
            Optionally attach the TMY data to this object.

        Returns
        -------
        Location
        """
        # not complete, but hopefully you get the idea.
        # might need code to handle the difference between tmy2 and tmy3

        # determine if we're dealing with TMY2 or TMY3 data
        tmy2 = tmy_metadata.get('City', False)

        latitude = tmy_metadata['latitude']
        longitude = tmy_metadata['longitude']

        if tmy2:
            name = tmy_metadata['City']
        else:
            name = tmy_metadata['Name']

        tz = tmy_metadata['TZ']
        altitude = tmy_metadata['altitude']

        new_object = cls(latitude, longitude, tz=tz, altitude=altitude,
                         name=name, **kwargs)

        # not sure if this should be assigned regardless of input.
        if tmy_data is not None:
            new_object.tmy_data = tmy_data
            new_object.weather = tmy_data

        return new_object

    @classmethod
    def from_epw(cls, metadata, data=None, **kwargs):
        """
        Create a Location object based on a metadata
        dictionary from epw data readers.

        Parameters
        ----------
        metadata : dict
            Returned from epw.read_epw
        data : DataFrame, optional
            Optionally attach the epw data to this object.

        Returns
        -------
        Location object (or the child class of Location that you
        called this method from).
        """

        latitude = metadata['latitude']
        longitude = metadata['longitude']

        name = metadata['city']

        tz = metadata['TZ']
        altitude = metadata['altitude']

        new_object = cls(latitude, longitude, tz=tz, altitude=altitude,
                         name=name, **kwargs)

        if data is not None:
            new_object.weather = data

        return new_object

    def get_solarposition(self, times, pressure=None, temperature=12,
                          **kwargs):
        """
        Uses the :py:func:`pvlib.solarposition.get_solarposition` function
        to calculate the solar zenith, azimuth, etc. at this location.

        Parameters
        ----------
        times : pandas.DatetimeIndex
            Must be localized or UTC will be assumed.
        pressure : None, float, or array-like, optional
            If not specified, pressure will be calculated using
            :py:func:`pvlib.atmosphere.alt2pres` and ``self.altitude``.
        temperature : None, float, or array-like, default 12

        kwargs
            passed to :py:func:`pvlib.solarposition.get_solarposition`

        Returns
        -------
        solar_position : DataFrame
            Columns depend on the ``method`` kwarg, but always include
            ``zenith`` and ``azimuth``. The angles are in degrees.
        """
        if pressure is None:
            pressure = atmosphere.alt2pres(self.altitude)

        return solarposition.get_solarposition(times, latitude=self.latitude,
                                               longitude=self.longitude,
                                               altitude=self.altitude,
                                               pressure=pressure,
                                               temperature=temperature,
                                               **kwargs)

    def get_clearsky(self, times, model='ineichen', solar_position=None,
                     dni_extra=None, **kwargs):
        """
        Calculate the clear sky estimates of GHI, DNI, and/or DHI
        at this location.

        Parameters
        ----------
        times: DatetimeIndex
        model: str, default 'ineichen'
            The clear sky model to use. Must be one of
            'ineichen', 'haurwitz', 'simplified_solis'.
        solar_position : DataFrame, optional
            DataFrame with columns 'apparent_zenith', 'zenith',
            'apparent_elevation'.
        dni_extra : numeric, optional
            If not specified, will be calculated from times.

        kwargs
            Extra parameters passed to the relevant functions. Climatological
            values are assumed in many cases. See source code for details!

        Returns
        -------
        clearsky : DataFrame
            Column names are: ``ghi, dni, dhi``.
        """
        if dni_extra is None:
            dni_extra = irradiance.get_extra_radiation(times)

        try:
            pressure = kwargs.pop('pressure')
        except KeyError:
            pressure = atmosphere.alt2pres(self.altitude)

        if solar_position is None:
            solar_position = self.get_solarposition(times, pressure=pressure)

        apparent_zenith = solar_position['apparent_zenith']
        apparent_elevation = solar_position['apparent_elevation']

        if model == 'ineichen':
            try:
                linke_turbidity = kwargs.pop('linke_turbidity')
            except KeyError:
                interp_turbidity = kwargs.pop('interp_turbidity', True)
                linke_turbidity = clearsky.lookup_linke_turbidity(
                    times, self.latitude, self.longitude,
                    interp_turbidity=interp_turbidity)

            try:
                airmass_absolute = kwargs.pop('airmass_absolute')
            except KeyError:
                airmass_absolute = self.get_airmass(
                    times, solar_position=solar_position)['airmass_absolute']

            cs = clearsky.ineichen(apparent_zenith, airmass_absolute,
                                   linke_turbidity, altitude=self.altitude,
                                   dni_extra=dni_extra, **kwargs)
        elif model == 'haurwitz':
            cs = clearsky.haurwitz(apparent_zenith)
        elif model == 'simplified_solis':
            cs = clearsky.simplified_solis(
                apparent_elevation, pressure=pressure, dni_extra=dni_extra,
                **kwargs)
        else:
            raise ValueError('{} is not a valid clear sky model. Must be '
                             'one of ineichen, simplified_solis, haurwitz'
                             .format(model))

        return cs

    def get_airmass(self, times=None, solar_position=None,
                    model='kastenyoung1989'):
        """
        Calculate the relative and absolute airmass.

        Automatically chooses zenith or apparant zenith
        depending on the selected model.

        Parameters
        ----------
        times : DatetimeIndex, optional
            Only used if solar_position is not provided.
<<<<<<< HEAD
        solar_position : DataFrame, optional
            DataFrame with with columns 'apparent_zenith', 'zenith'.
=======
        solar_position : None or DataFrame, default None
            DataFrame with columns 'apparent_zenith', 'zenith'.
>>>>>>> 63a2ca47
        model : str, default 'kastenyoung1989'
            Relative airmass model. See
            :py:func:`pvlib.atmosphere.get_relative_airmass`
            for a list of available models.

        Returns
        -------
        airmass : DataFrame
            Columns are 'airmass_relative', 'airmass_absolute'

        See also
        --------
        pvlib.atmosphere.get_relative_airmass
        """

        if solar_position is None:
            solar_position = self.get_solarposition(times)

        if model in atmosphere.APPARENT_ZENITH_MODELS:
            zenith = solar_position['apparent_zenith']
        elif model in atmosphere.TRUE_ZENITH_MODELS:
            zenith = solar_position['zenith']
        else:
            raise ValueError(f'{model} is not a valid airmass model')

        airmass_relative = atmosphere.get_relative_airmass(zenith, model)

        pressure = atmosphere.alt2pres(self.altitude)
        airmass_absolute = atmosphere.get_absolute_airmass(airmass_relative,
                                                           pressure)

        airmass = pd.DataFrame(index=solar_position.index)
        airmass['airmass_relative'] = airmass_relative
        airmass['airmass_absolute'] = airmass_absolute

        return airmass

    def get_sun_rise_set_transit(self, times, method='pyephem', **kwargs):
        """
        Calculate sunrise, sunset and transit times.

        Parameters
        ----------
        times : DatetimeIndex
            Must be localized to the Location
        method : str, default 'pyephem'
            'pyephem', 'spa', or 'geometric'

        kwargs :
            Passed to the relevant functions. See
            solarposition.sun_rise_set_transit_<method> for details.

        Returns
        -------
        result : DataFrame
            Column names are: ``sunrise, sunset, transit``.
        """

        if method == 'pyephem':
            result = solarposition.sun_rise_set_transit_ephem(
                times, self.latitude, self.longitude, **kwargs)
        elif method == 'spa':
            result = solarposition.sun_rise_set_transit_spa(
                times, self.latitude, self.longitude, **kwargs)
        elif method == 'geometric':
            sr, ss, tr = solarposition.sun_rise_set_transit_geometric(
                times, self.latitude, self.longitude, **kwargs)
            result = pd.DataFrame(index=times,
                                  data={'sunrise': sr,
                                        'sunset': ss,
                                        'transit': tr})
        else:
            raise ValueError('{} is not a valid method. Must be '
                             'one of pyephem, spa, geometric'
                             .format(method))
        return result


def lookup_altitude(latitude, longitude):
    """
    Look up location altitude from low-resolution altitude map
    supplied with pvlib. The data for this map comes from multiple open data
    sources with varying resolutions aggregated by Mapzen.

    More details can be found here
    https://github.com/tilezen/joerd/blob/master/docs/data-sources.md

    Altitudes from this map are a coarse approximation and can have
    significant errors (100+ meters) introduced by downsampling and
    source data resolution.

    Parameters
    ----------
    latitude : float.
        Positive is north of the equator.
        Use decimal degrees notation.

    longitude : float.
        Positive is east of the prime meridian.
        Use decimal degrees notation.

    Returns
    -------
    altitude : float
        The altitude of the location in meters.

    Notes
    -----------
    Attributions:

    * ArcticDEM terrain data DEM(s) were created from DigitalGlobe, Inc.,
      imagery and funded under National Science Foundation awards 1043681,
      1559691, and 1542736;
    * Australia terrain data © Commonwealth of Australia
      (Geoscience Australia) 2017;
    * Austria terrain data © offene Daten Österreichs - Digitales
      Geländemodell (DGM) Österreich;
    * Canada terrain data contains information licensed under the Open
      Government Licence - Canada;
    * Europe terrain data produced using Copernicus data and information
      funded by the European Union - EU-DEM layers;
    * Global ETOPO1 terrain data U.S. National Oceanic and Atmospheric
      Administration
    * Mexico terrain data source: INEGI, Continental relief, 2016;
    * New Zealand terrain data Copyright 2011 Crown copyright (c) Land
      Information New Zealand and the New Zealand Government
      (All rights reserved);
    * Norway terrain data © Kartverket;
    * United Kingdom terrain data © Environment Agency copyright and/or
      database right 2015. All rights reserved;
    * United States 3DEP (formerly NED) and global GMTED2010 and SRTM
      terrain data courtesy of the U.S. Geological Survey.

    References
    ----------
    .. [1] `Mapzen, Linux foundation project for open data maps
        <https://www.mapzen.com/>`_
    .. [2] `Joerd, tool for downloading and processing DEMs, Used by Mapzen
        <https://github.com/tilezen/joerd/>`_
    .. [3] `AWS, Open Data Registry Terrain Tiles
        <https://registry.opendata.aws/terrain-tiles/>`_

    """

    pvlib_path = os.path.dirname(os.path.abspath(__file__))
    filepath = os.path.join(pvlib_path, 'data', 'Altitude.h5')

    latitude_index = _degrees_to_index(latitude, coordinate='latitude')
    longitude_index = _degrees_to_index(longitude, coordinate='longitude')

    with h5py.File(filepath, 'r') as alt_h5_file:
        alt = alt_h5_file['Altitude'][latitude_index, longitude_index]

    # 255 is a special value that means nodata. Fallback to 0 if nodata.
    if alt == 255:
        return 0
    # Altitude is encoded in 28 meter steps from -450 meters to 6561 meters
    # There are 0-254 possible altitudes, with 255 reserved for nodata.
    alt *= 28
    alt -= 450
    return float(alt)<|MERGE_RESOLUTION|>--- conflicted
+++ resolved
@@ -281,13 +281,8 @@
         ----------
         times : DatetimeIndex, optional
             Only used if solar_position is not provided.
-<<<<<<< HEAD
         solar_position : DataFrame, optional
-            DataFrame with with columns 'apparent_zenith', 'zenith'.
-=======
-        solar_position : None or DataFrame, default None
             DataFrame with columns 'apparent_zenith', 'zenith'.
->>>>>>> 63a2ca47
         model : str, default 'kastenyoung1989'
             Relative airmass model. See
             :py:func:`pvlib.atmosphere.get_relative_airmass`
