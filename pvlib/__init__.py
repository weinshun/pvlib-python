--- conflicted
+++ resolved
@@ -1,24 +1,4 @@
 from pvlib.version import __version__  # noqa: F401
-<<<<<<< HEAD
-from pvlib import tools  # noqa: F401
-from pvlib import atmosphere  # noqa: F401
-from pvlib import clearsky  # noqa: F401
-# from pvlib import forecast  # noqa: F401
-from pvlib import irradiance  # noqa: F401
-from pvlib import location  # noqa: F401
-from pvlib import solarposition  # noqa: F401
-from pvlib import iotools  # noqa: F401
-from pvlib import ivtools  # noqa: F401
-from pvlib import tracking  # noqa: F401
-from pvlib import pvsystem  # noqa: F401
-from pvlib import spa  # noqa: F401
-from pvlib import modelchain  # noqa: F401
-from pvlib import singlediode  # noqa: F401
-from pvlib import bifacial  # noqa: F401
-from pvlib import soiling  # noqa: F401
-from pvlib import snow  # noqa: F401
-from pvlib import spectrum  # noqa: F401
-=======
 
 from pvlib import (  # noqa: F401
     atmosphere,
@@ -40,8 +20,8 @@
     soiling,
     solarposition,
     spa,
+    spectrum
     temperature,
     tools,
     tracking,
-)
->>>>>>> aa1635bc
+)