--- conflicted
+++ resolved
@@ -699,13 +699,8 @@
                                              weather, mocker):
     weather['wind_speed'] = 5
     weather['temp_air'] = 10
-<<<<<<< HEAD
-    sapm_dc_snl_ac_system.temperature_model_parameters = {
+    sapm_dc_snl_ac_system.arrays[0].temperature_model_parameters = {
         'noct_installed': 45, 'surface_tilt': 30,
-=======
-    sapm_dc_snl_ac_system.arrays[0].temperature_model_parameters = {
-        'noct_installed': 45
->>>>>>> 276a30de
     }
     mc = ModelChain(sapm_dc_snl_ac_system, location)
     mc.temperature_model = 'fuentes'
