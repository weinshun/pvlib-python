.. _whatsnew_0800:

v0.8.0 (Month day, year)
-------------------------

API Changes with Deprecations
~~~~~~~~~~~~~~~~~~~~~~~~~~~~~
* Moved functions related to inverters from ``pvsystem.py`` to ``inverter.py``.
  Functions are renamed to follow a more consistent pattern, as follows (:pull:`886`):
   - :py:func:`pvlib.pvsystem.snlinverter` is now :py:func:`pvlib.inverter.sandia`
   - :py:func:`pvlib.pvsystem.pvwatts_ac` is now :py:func:`pvlib.inverter.pvwatts`
   - :py:func:`pvlib.pvsystem.adrinverter` is now :py:func:`pvlib.inverter.adr`
* Argument ``ac_model`` for :py:class:`pvlib.modelchain.ModelChain` now accepts
  ``'sandia'``, ``'pvwatts'`` and ``'adr'`` for the inverter models.  (:pull:`886`)

API Changes
~~~~~~~~~~~
* Removed ``run_parallel_calculations`` and ``n_workers_for_parallel_calcs``
  from :py:func:`pvlib.bifacial.pvfactors_timeseries` inputs (:issue:`902`) (:pull:`934`)
* :py:func:`pvlib.iotools.read_tmy3` can now only read local data files because
  the NREL RREDC server hosting the TMY3 dataset has been retired. For
  fetching TMY data from NREL servers, :py:func:`pvlib.iotools.get_psm3` is
  now recommended to retrieve newer PSM3 data over the older TMY3 data.
  (:issue:`996`) (:pull:`1004`)
* The tkinter-based file selection dialog has been removed from
  :py:func:`pvlib.iotools.read_tmy2` and :py:func:`pvlib.iotools.read_tmy3`;
  the filepath is now a required parameter. (:pull:`1004`)
* Removed ``systemdef`` function from ``pvsystem.py``. This function was not
  used in pvlib and its output was not directly compatible with any pvlib
  function. See :py:func:`pvlib.iotools.read_tmy2`,
  :py:func:`pvlib.iotools.read_tmy3`, :py:meth:`pvlib.location.Location.from_tmy`, and
  :py:class:`pvlib.pvsystem.LocalizedPVSystem` for alternatives. (:issue:`965`)
  (:pull:`1008`)

Enhancements
~~~~~~~~~~~~
* Update :func:`~pvlib.bifacial.pvfactors_timeseries` to run with ``pvfactors`` v1.4.1 (:issue:`902`)(:pull:`934`)
* Add :py:func:`pvlib.iam.marion_diffuse` and
  :py:func:`pvlib.iam.marion_integrate` to calculate IAM values for
  diffuse irradiance. (:pull:`984`)
* Add :py:func:`pvlib.shading.sky_diffuse_passias`,
  :py:func:`pvlib.shading.masking_angle_passias`, and
  :py:func:`pvlib.shading.masking_angle` to model diffuse shading loss.
  (:pull:`1017`)
* Add :py:func:`pvlib.inverter.fit_sandia` that fits the Sandia inverter model
  to a set of inverter efficiency curves. (:pull:`1011`)
* Add factory methods :py:meth:`~pvlib.modelchain.ModelChain.with_pvwatts`
  :py:meth:`~pvlib.modelchain.ModelChain.with_sapm` to create ``ModelChain``
  objects configured for the respective modeling paradigms. The
  configurations are defined in ``modelchain.PVWATTS_CONFIG``, and
  ``modelchain.SAPM_CONFIG``. (:issue:`1013`, :pull:`1022`)
* Added *racking_model*, *module_type*, and *temperature_model_parameters* to
  PVSystem, LocalizedPVSystem, SingleAxisTracker, and
  LocalizedSingleAxisTracker repr methods. (:issue:`1027`)

Bug fixes
~~~~~~~~~
* Fixed unit and default value errors in :py:func:`pvlib.soiling.hsu`. (:pull:`XXX`)
* Handle NUL characters and fix version column dtype in
  :py:func:`~pvlib.iotools.crn.read_crn`. (:issue:`1025`)

Testing
~~~~~~~
* Decorator :py:func:`pvlib.conftest.fail_on_pvlib_version` can now be
  applied to functions that require args or kwargs. (:pull:`973`)
* Test added for :py:class:`pvlib.modelchain.ModelChain` to confirm ValueError when
  ``ac_model`` is an invalid string. (:pull:`886`)
* Add minimum requirements configuration to Azure Pipelines build.
  (:pull:`1006`)
* Update the `data/test_psm3_tmy-2017.csv` datafile to match the updated
  NSRDB data. (:issue:`1005`, :pull:`1007`)
* Add wrappers around the pandas assert_X_equal functions to accommodate the
  changed API and default precision thresholds in pandas 1.1.0
  (:issue:`1018`, :pull:`1021`)

Documentation
~~~~~~~~~~~~~
* Improved formatting and content of docstrings in :py:mod:`pvlib.atmosphere`.
  (:pull:`969`)
* Fix LaTeX rendering in :py:func:`pvlib.singlediode.bishop88`. (:pull:`967`)
* Clarify units for heat loss factors in
  :py:func:`pvlib.temperature.pvsyst_cell` and
  :py:func:`pvlib.temperature.faiman`. (:pull:`960`)
<<<<<<< HEAD
* Added hsu soiling model example to the gallery.  (:pull:`990`)
=======
* Add make.bat so that docs can be built on Windows without ``make`` installed.
  (:issue:`978`, :pull:`981`)
* Add instructions to build the documentation. (:pull:`982`)
* Corrected key names for :py:func:`pvlib.inverter.sandia`. (:issue:`976`,
  :pull:`886`)
* Add a transposition gain example to the gallery.  (:pull:`979`)
* Add a gallery example of calculating diffuse IAM using
  :py:func:`pvlib.iam.marion_diffuse`. (:pull:`984`)
* Add a gallery example of modeling diffuse shading loss. (:pull:`1017`)
* Add minigalleries to API reference pages. (:pull:`991`)
>>>>>>> a7edb8b5

Requirements
~~~~~~~~~~~~
* Minimum pandas version increased to v0.22.0, released Dec 31, 2017. (:pull:`1003`)

Contributors
~~~~~~~~~~~~
* Cliff Hansen (:ghuser:`cwhanse`)
* Kevin Anderson (:ghuser:`kanderso-nrel`)
* Mark Mikofski (:ghuser:`mikofski`)
* Joshua S. Stein (:ghuser:`jsstein`)
* Marc A. Anoma (:ghuser:`anomam`)
* Will Holmgren (:ghuser:`wholmgren`)<|MERGE_RESOLUTION|>--- conflicted
+++ resolved
@@ -81,9 +81,7 @@
 * Clarify units for heat loss factors in
   :py:func:`pvlib.temperature.pvsyst_cell` and
   :py:func:`pvlib.temperature.faiman`. (:pull:`960`)
-<<<<<<< HEAD
 * Added hsu soiling model example to the gallery.  (:pull:`990`)
-=======
 * Add make.bat so that docs can be built on Windows without ``make`` installed.
   (:issue:`978`, :pull:`981`)
 * Add instructions to build the documentation. (:pull:`982`)
@@ -94,7 +92,6 @@
   :py:func:`pvlib.iam.marion_diffuse`. (:pull:`984`)
 * Add a gallery example of modeling diffuse shading loss. (:pull:`1017`)
 * Add minigalleries to API reference pages. (:pull:`991`)
->>>>>>> a7edb8b5
 
 Requirements
 ~~~~~~~~~~~~
