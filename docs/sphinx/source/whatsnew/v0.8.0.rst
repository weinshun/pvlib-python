.. _whatsnew_0800:

v0.8.0 (September 8, 2020)
--------------------------

Breaking changes
~~~~~~~~~~~~~~~~
* The ``ivtools.py`` module has been reorganized into a subpackage and functions
  in ``ivtools.py`` have been renamed (:pull:`708`):

    - Functions for fitting diode models are now in :py:mod:`pvlib.ivtools.sdm`
    - :py:func:`pvlib.ivtools.fit_sdm_cec_sam` is now :py:func:`pvlib.ivtools.sdm.fit_cec_sam`
    - :py:func:`pvlib.ivtools.fit_sdm_desoto` is now :py:func:`pvlib.ivtools.sdm.fit_desoto`
    - Functions for fitting the single diode equation are now in :py:mod:`pvlib.ivtools.sde`
    - :py:func:`pvlib.ivtools.fit_sde_sandia` is now :py:func:`pvlib.ivtools.sde.fit_sandia_simple`

* Removed ``run_parallel_calculations`` and ``n_workers_for_parallel_calcs``
  from :py:func:`pvlib.bifacial.pvfactors_timeseries` inputs (:issue:`902`) (:pull:`934`)

* :py:func:`pvlib.iotools.read_tmy3` can now only read local data files because
  the NREL RREDC server hosting the TMY3 dataset has been retired. For
  fetching TMY data from NREL servers, :py:func:`pvlib.iotools.get_psm3` is
  now recommended to retrieve newer PSM3 data over the older TMY3 data.
  (:issue:`996`) (:pull:`1004`)

* The tkinter-based file selection dialog has been removed from
  :py:func:`pvlib.iotools.read_tmy2` and :py:func:`pvlib.iotools.read_tmy3`;
  the filepath is now a required parameter. (:pull:`1004`)

* Removed ``systemdef`` function from ``pvsystem.py``. This function was not
  used in pvlib and its output was not directly compatible with any pvlib
  function. See :py:func:`pvlib.iotools.read_tmy2`,
  :py:func:`pvlib.iotools.read_tmy3`, :py:meth:`pvlib.location.Location.from_tmy`, and
  :py:class:`pvlib.pvsystem.LocalizedPVSystem` for alternatives. (:issue:`965`)
  (:pull:`1008`)

* The following functions, methods, and arguments were deprecated in a previous
  release and have now been removed (:issue:`966`, :pull:`1033`):

    * ``pvsystem.PVSystem.ashraeiam``. Use :py:meth:`pvlib.pvsystem.PVSystem.get_iam`.
    * ``pvsystem.PVSystem.physicaliam``. Use :py:meth:`pvlib.pvsystem.PVSystem.get_iam`.
    * ``pvsystem.PVSystem.sapm_aoi_loss``. Use :py:meth:`pvlib.pvsystem.PVSystem.get_iam`.
    * ``pvsystem.ashraeiam``. Use :py:func:`pvlib.iam.ashrae`.
    * ``pvsystem.physicaliam``. Use :py:func:`pvlib.iam.physical`.
    * ``pvsystem.sapm_aoi_loss``. Use :py:func:`pvlib.iam.sapm`.
    * ``pvsystem.sapm_celltemp``. Use :py:func:`pvlib.temperature.sapm_cell`.
    * ``pvsystem.pvsyst_celltemp``. Use :py:func:`pvlib.temperature.pvsyst_cell`.
    * ``times`` keyword argument of
      :py:meth:`pvlib.modelchain.ModelChain.run_model`,
      :py:meth:`pvlib.modelchain.ModelChain.complete_irradiance`, and
      :py:meth:`pvlib.modelchain.ModelChain.prepare_inputs`.
      The index of the input DataFrame is used instead.
    * ``temp_model`` keyword argument of
      :py:meth:`pvlib.modelchain.ModelChain`. Use ``temperature_model`` instead.

Deprecations
~~~~~~~~~~~~
* Moved functions related to inverters from ``pvsystem.py`` to ``inverter.py``.
  Functions are renamed to follow a more consistent pattern, as follows (:pull:`886`):

    - ``pvlib.pvsystem.snlinverter`` is now :py:func:`pvlib.inverter.sandia`
    - ``pvlib.pvsystem.pvwatts_ac`` is now :py:func:`pvlib.inverter.pvwatts`
    - ``pvlib.pvsystem.adrinverter`` is now :py:func:`pvlib.inverter.adr`

* Argument ``ac_model`` for :py:class:`pvlib.modelchain.ModelChain` now accepts
  ``'sandia'``, ``'pvwatts'`` and ``'adr'`` for the inverter models.  (:pull:`886`)

* :py:class:`pvlib.pvsystem.PVSystem` ``module_type`` and ``racking_model`` now
  default to ``None``. This continues a deprecation of assuming SAPM values
  for cell temperature modeling. In this v0.8 release series, calling
  :py:meth:`pvlib.pvsystem.PVSystem.sapm_celltemp` without setting ``PVSystem.temperature_model_parameters``,
  or a valid combination of ``PVsystem.module_type`` and ``PVsystem.racking_model``, will cause
  ``PVSystem.temperature_model_parameters`` to be set to SAPM values for a
  glass/glass module in open racking and emit a warning. In v0.9, users must
  provide ``temperature_model_parameters`` or a valid combination of
  ``module_type`` and ``racking_model``. (:issue:`1030`, :pull:`1033`)

* Deprecated arbitrary keyword arguments for
  :py:class:`pvlib.location.Location`, :py:class:`pvlib.pvsystem.PVSystem`,
  :py:class:`pvlib.tracking.SingleAxisTracker`, and
  :py:class:`pvlib.modelchain.ModelChain`. Supplying arbitrary keyword
  to these objects will result in TypeErrors in v0.9. (:issue:`1029`, :pull:`1053`)

* ``pvlib.pvsystem.LocalizedPVSystem`` and ``pvlib.pvsystem.LocalizedSingleAxisTracker``
  are deprecated and will be removed in 0.9. Use
  :py:class:`pvlib.location.Location`, :py:class:`pvlib.pvsystem.PVSystem`,
  :py:class:`pvlib.tracking.SingleAxisTracker`, and
  :py:class:`pvlib.modelchain.ModelChain` instead.
  (:issue:`1029`, :pull:`1034`, :pull:`1053`)

Enhancements
~~~~~~~~~~~~
* Update :func:`~pvlib.bifacial.pvfactors_timeseries` to run with ``pvfactors`` v1.4.1 (:issue:`902`)(:pull:`934`)
* Add :py:func:`pvlib.iam.marion_diffuse` and
  :py:func:`pvlib.iam.marion_integrate` to calculate IAM values for
  diffuse irradiance. (:pull:`984`)
* Add :py:func:`pvlib.shading.sky_diffuse_passias`,
  :py:func:`pvlib.shading.masking_angle_passias`, and
  :py:func:`pvlib.shading.masking_angle` to model diffuse shading loss.
  (:pull:`1017`)
* Add :py:func:`pvlib.inverter.fit_sandia` that fits the Sandia inverter model
  to a set of inverter efficiency curves. (:pull:`1011`)
* Add :py:func:`pvlib.ivtools.sdm.fit_pvsyst_sandia` and :py:func:`pvlib.ivtools.sdm.fit_desoto_sandia`
  for fitting the Pvsyst and De Soto models to IV curve data (:issue:`227`)(:pull:`708`)
* Add factory methods :py:meth:`~pvlib.modelchain.ModelChain.with_pvwatts`
  :py:meth:`~pvlib.modelchain.ModelChain.with_sapm` to create ``ModelChain``
  objects configured for the respective modeling paradigms. The
  configurations are defined in ``modelchain.PVWATTS_CONFIG``, and
  ``modelchain.SAPM_CONFIG``. (:issue:`1013`, :pull:`1022`)
* Added ``racking_model``, ``module_type``, and ``temperature_model_parameters`` to
  :py:class:`~pvlib.pvsystem.PVSystem` and :py:class:`~pvlib.tracking.SingleAxisTracker`
  repr methods. (:issue:`1027`)
* Added :py:func:`~pvlib.tracking.calc_axis_tilt` to calculate the
  tracker axes tilt and :py:func:`~pvlib.tracking.calc_cross_axis_tilt` to
  calculate the cross-axis tilt, which is the angle, relative to horizontal, of
  the line formed by the intersection between the slope containing the tracker
  axes and a plane perpendicular to the tracker axes. (:pull:`823`)
* Added ``cross_axis_tilt`` argument to :py:func:`~pvlib.tracking.singleaxis`
  and :py:func:`~pvlib.tracking.SingleAxisTracker` which defaults to zero. Use
  :py:func:`~pvlib.tracking.calc_cross_axis_tilt` to calculate the cross-axis
  tilt angle if necessary. (:pull:`823`)
* Added ability for :py:func:`pvlib.soiling.hsu` to accept arbitrary time intervals. (:pull:`980`)
* Added :py:func:`pvlib.temperature.fuentes` for cell temperature modeling. (:pull:`1037`)
* Add :py:func:`pvlib.pvsystem.combine_loss_factors` as general purpose
  function to combine loss factors with a common index.
  Partialy addresses :issue:`988`. Contributed by Brock Taute :ghuser:`btaute`
<<<<<<< HEAD
* Added :py:func:`pvlib.temperature.ross` for cell temperature modeling using
  only NOCT. (:pull:`1045`)
=======
* Add capability to run a ModelChain starting with plane-of-array or effective
  irradiance, or with back-of-module or cell temperature data. New methods are
  :py:meth:`pvlib.modelchain.ModelChain.run_model_from_poa`,
  :py:meth:`pvlib.modelchain.ModelChain.run_model_from_effective_irradiance`,
  and :py:meth:`pvlib.modelchain.ModelChain.prepare_inputs_from_poa` (:issue:`536`, :pull:`943`)
>>>>>>> 04a523fa

Bug fixes
~~~~~~~~~
* Fixed unit and default value errors in :py:func:`pvlib.soiling.hsu`. (:pull:`977`, :pull:`980`)
* Handle NUL characters and fix version column dtype in
  :py:func:`~pvlib.iotools.read_crn`. (:issue:`1025`)
* Fix low sun angle tracker rotation calculation. (:issue:`824`)
* Fix issue with big-endian and little-endian data in ``forecast.py``.
  (:issue:`921`)

Testing
~~~~~~~
* Decorator :py:func:`pvlib.conftest.fail_on_pvlib_version` can now be
  applied to functions that require args or kwargs. (:pull:`973`)
* Test added for :py:class:`pvlib.modelchain.ModelChain` to confirm ValueError when
  ``ac_model`` is an invalid string. (:pull:`886`)
* Add minimum requirements configuration to Azure Pipelines build.
  (:pull:`1006`)
* Update the `data/test_psm3_tmy-2017.csv` datafile to match the updated
  NSRDB data. (:issue:`1005`, :pull:`1007`)
* Add wrappers around the pandas assert_X_equal functions to accommodate the
  changed API and default precision thresholds in pandas 1.1.0
  (:issue:`1018`, :pull:`1021`)
* Add github action for publishing tags to
  `pypi.org <https://pypi.org/project/pvlib/>`_.
  (:issue:`950`, :pull:`1038`, :pull:`1039`)
* Remove Travis CI configuration. (:issue:`950`)

Documentation
~~~~~~~~~~~~~
* Improved formatting and content of docstrings in :py:mod:`pvlib.atmosphere`.
  (:pull:`969`)
* Fix LaTeX rendering in :py:func:`pvlib.singlediode.bishop88`. (:pull:`967`)
* Clarify units for heat loss factors in
  :py:func:`pvlib.temperature.pvsyst_cell` and
  :py:func:`pvlib.temperature.faiman`. (:pull:`960`)
* Added hsu soiling model example to the gallery.  (:pull:`990`)
* Add make.bat so that docs can be built on Windows without ``make`` installed.
  (:issue:`978`, :pull:`981`)
* Add instructions to build the documentation. (:pull:`982`)
* Corrected key names for :py:func:`pvlib.inverter.sandia`. (:issue:`976`,
  :pull:`886`)
* Add a transposition gain example to the gallery.  (:pull:`979`)
* Add a gallery example of calculating diffuse IAM using
  :py:func:`pvlib.iam.marion_diffuse`. (:pull:`984`)
* Add a gallery example of modeling diffuse shading loss. (:pull:`1017`)
* Add minigalleries to API reference pages. (:pull:`991`)

Requirements
~~~~~~~~~~~~
* Python 3.6 or greater. (:pull:`1035`)
* Minimum pandas version increased to v0.22.0, released Dec 31, 2017. (:pull:`1003`)
* Scipy >= v1.2.0, released Dec 17, 2018, is now a required dependency
  rather an optional dependency. (:issue:`972`, :pull:`1035`)

Contributors
~~~~~~~~~~~~
* Cliff Hansen (:ghuser:`cwhanse`)
* Kevin Anderson (:ghuser:`kanderso-nrel`)
* Mark Mikofski (:ghuser:`mikofski`)
* Joshua S. Stein (:ghuser:`jsstein`)
* Marc A. Anoma (:ghuser:`anomam`)
* Will Holmgren (:ghuser:`wholmgren`)
* Brock Taute (:ghuser:`btaute`)
* Cameron Stark (:ghuser:`CameronTStark`)
* :ghuser:`kahemker`
* Miguel Sánchez de León Peque (:ghuser:`Peque`)
* Stephen Lightfoote (:ghuser:`srlightfoote`)<|MERGE_RESOLUTION|>--- conflicted
+++ resolved
@@ -124,16 +124,11 @@
 * Add :py:func:`pvlib.pvsystem.combine_loss_factors` as general purpose
   function to combine loss factors with a common index.
   Partialy addresses :issue:`988`. Contributed by Brock Taute :ghuser:`btaute`
-<<<<<<< HEAD
-* Added :py:func:`pvlib.temperature.ross` for cell temperature modeling using
-  only NOCT. (:pull:`1045`)
-=======
 * Add capability to run a ModelChain starting with plane-of-array or effective
   irradiance, or with back-of-module or cell temperature data. New methods are
   :py:meth:`pvlib.modelchain.ModelChain.run_model_from_poa`,
   :py:meth:`pvlib.modelchain.ModelChain.run_model_from_effective_irradiance`,
   and :py:meth:`pvlib.modelchain.ModelChain.prepare_inputs_from_poa` (:issue:`536`, :pull:`943`)
->>>>>>> 04a523fa
 
 Bug fixes
 ~~~~~~~~~
