.. _whatsnew_0800:

v0.8.0 (Month day, year)
-------------------------

API Changes
~~~~~~~~~~~
* Removed ``run_parallel_calculations`` and ``n_workers_for_parallel_calcs`` 
  from :py:func:`pvlib.bifacial.pvfactors_timeseries` inputs (:issue:`902`)(:pull:`934`)

Enhancements
~~~~~~~~~~~~
* Update :func:`~pvlib.bifacial.pvfactors_timeseries` to run with ``pvfactors`` v1.4.1 (:issue:`902`)(:pull:`934`)
* Add :py:func:`pvlib.iam.marion_diffuse` and 
  :py:func:`pvlib.iam.marion_integrate` to calculate IAM values for
  diffuse irradiance. (:pull:`984`)

Bug fixes
~~~~~~~~~
* Fixed unit and default value errors in :py:func:`pvlib.soiling.hsu`. (:pull:`XXX`)

Testing
~~~~~~~
* Decorator :py:func:`pvlib.conftest.fail_on_pvlib_version` can now be
  applied to functions that require args or kwargs. (:pull:`973`)

Documentation
~~~~~~~~~~~~~
* Improved formatting and content of docstrings in :py:mod:`pvlib.atmosphere`.
  (:pull:`969`)
* Fix LaTeX rendering in :py:func:`pvlib.singlediode.bishop88`. (:pull:`967`)
* Clarify units for heat loss factors in
  :py:func:`pvlib.temperature.pvsyst_cell` and
  :py:func:`pvlib.temperature.faiman`. (:pull:`960`)
<<<<<<< HEAD
* Add make.bat so that docs can be built on Windows without ``make`` installed.
  (:issue:`978`, :pull:`981`)
=======
* Add a gallery example of calculating diffuse IAM using
  :py:func:`pvlib.iam.marion_diffuse`. (:pull:`984`)
>>>>>>> d2f15e32

Requirements
~~~~~~~~~~~~

Contributors
~~~~~~~~~~~~
* Cliff Hansen (:ghuser:`cwhanse`)
* Kevin Anderson (:ghuser:`kanderso-nrel`)
* Mark Mikofski (:ghuser:`mikofski`)
* Joshua S. Stein (:ghuser:`jsstein`)
* Marc A. Anoma (:ghuser:`anomam`)<|MERGE_RESOLUTION|>--- conflicted
+++ resolved
@@ -32,13 +32,10 @@
 * Clarify units for heat loss factors in
   :py:func:`pvlib.temperature.pvsyst_cell` and
   :py:func:`pvlib.temperature.faiman`. (:pull:`960`)
-<<<<<<< HEAD
 * Add make.bat so that docs can be built on Windows without ``make`` installed.
   (:issue:`978`, :pull:`981`)
-=======
 * Add a gallery example of calculating diffuse IAM using
   :py:func:`pvlib.iam.marion_diffuse`. (:pull:`984`)
->>>>>>> d2f15e32
 
 Requirements
 ~~~~~~~~~~~~
