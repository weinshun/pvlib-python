.. _whatsnew_0800:

v0.8.0 (Month day, year)
-------------------------

API Changes
~~~~~~~~~~~
* Removed ``run_parallel_calculations`` and ``n_workers_for_parallel_calcs`` 
  from :py:func:`pvlib.bifacial.pvfactors_timeseries` inputs (:issue:`902`)(:pull:`934`)

Enhancements
~~~~~~~~~~~~
* Update :func:`~pvlib.bifacial.pvfactors_timeseries` to run with ``pvfactors`` v1.4.1 (:issue:`902`)(:pull:`934`)
* Add :py:func:`pvlib.iam.marion_diffuse` and 
  :py:func:`pvlib.iam.marion_integrate` to calculate IAM values for
  diffuse irradiance. (:pull:`984`)

Bug fixes
~~~~~~~~~
* Fixed unit and default value errors in :py:func:`pvlib.soiling.hsu`. (:pull:`XXX`)

Testing
~~~~~~~
* Decorator :py:func:`pvlib.conftest.fail_on_pvlib_version` can now be
  applied to functions that require args or kwargs. (:pull:`973`)

Documentation
~~~~~~~~~~~~~
* Improved formatting and content of docstrings in :py:mod:`pvlib.atmosphere`.
  (:pull:`969`)
* Fix LaTeX rendering in :py:func:`pvlib.singlediode.bishop88`. (:pull:`967`)
* Clarify units for heat loss factors in
  :py:func:`pvlib.temperature.pvsyst_cell` and
  :py:func:`pvlib.temperature.faiman`. (:pull:`960`)
<<<<<<< HEAD
* Add a transposition gain example to the gallery.  (:pull:`979`)
=======
* Add a gallery example of calculating diffuse IAM using
  :py:func:`pvlib.iam.marion_diffuse`. (:pull:`984`)
>>>>>>> d2f15e32

Requirements
~~~~~~~~~~~~

Contributors
~~~~~~~~~~~~
* Cliff Hansen (:ghuser:`cwhanse`)
* Kevin Anderson (:ghuser:`kanderso-nrel`)
* Mark Mikofski (:ghuser:`mikofski`)
* Joshua S. Stein (:ghuser:`jsstein`)
* Marc A. Anoma (:ghuser:`anomam`)<|MERGE_RESOLUTION|>--- conflicted
+++ resolved
@@ -32,12 +32,9 @@
 * Clarify units for heat loss factors in
   :py:func:`pvlib.temperature.pvsyst_cell` and
   :py:func:`pvlib.temperature.faiman`. (:pull:`960`)
-<<<<<<< HEAD
 * Add a transposition gain example to the gallery.  (:pull:`979`)
-=======
 * Add a gallery example of calculating diffuse IAM using
   :py:func:`pvlib.iam.marion_diffuse`. (:pull:`984`)
->>>>>>> d2f15e32
 
 Requirements
 ~~~~~~~~~~~~
