.. _whatsnew_0950:


v0.9.5 (anticipated March 2023)
-------------------------------

Starting with this version, new releases are no longer distributed through
the ``pvlib`` `conda channel <https://anaconda.org/pvlib/pvlib>`_.  We recommend
``conda`` users install from the ``conda-forge`` channel instead (see
:ref:`installation`).


Deprecations
~~~~~~~~~~~~


Enhancements
~~~~~~~~~~~~
<<<<<<< HEAD
* Add ``model='gueymard2003'``, the airmass model used for REST and REST2,
  to :py:func:`~pvlib.atmosphere.get_relative_airmass`. (:pull:`1655`)
  
=======

* Added optional ``n_ar`` parameter to :py:func:`pvlib.iam.physical` to
  support an anti-reflective coating. (:issue:`1501`, :pull:`1616`)
>>>>>>> a19b5286

Bug fixes
~~~~~~~~~
* Fixed incorrect mapping of requested parameters names when using the ``get_psm3``
  function. Also fixed the random reordering of the dataframe columns.
  (:issue:`1629`, :issue:`1647`, :pull:`1648`)


Testing
~~~~~~~
* Added Python 3.11 to test suite. (:pull:`1582`)
* Updated PSM3 test data files to match the new version 3.2.2 data returned
  by the PSM3 API (:issue:`1591`, :pull:`1652`)


Documentation
~~~~~~~~~~~~~
* Remove LGTM.com integration. (:issue:`1550`, :pull:`1651`)

Benchmarking
~~~~~~~~~~~~~
* Added benchmarks for :py:mod:`pvlib.bifacial.infinite_sheds` (:pull:`1627`)

Requirements
~~~~~~~~~~~~
* Removed unnecessary ``nose`` test requirement (:pull:`1637`)

Contributors
~~~~~~~~~~~~
* Kevin Anderson (:ghuser:`kanderso-nrel`)
* Will Holmgren (:ghuser:`wholmgren`)
* Adam R. Jensen (:ghuser:`adamrjensen`)
* Pratham Chauhan (:ghuser:`ooprathamm`)
* Karel De Brabandere (:ghuser:`kdebrab`)
* Mark Mikofski (:ghuser:`mikofski`)
* Anton Driesse (:ghuser:`adriesse`)
* Adam R. Jensen (:ghuser:`AdamRJensen`)<|MERGE_RESOLUTION|>--- conflicted
+++ resolved
@@ -16,15 +16,11 @@
 
 Enhancements
 ~~~~~~~~~~~~
-<<<<<<< HEAD
+* Added optional ``n_ar`` parameter to :py:func:`pvlib.iam.physical` to
+  support an anti-reflective coating. (:issue:`1501`, :pull:`1616`)
 * Add ``model='gueymard2003'``, the airmass model used for REST and REST2,
   to :py:func:`~pvlib.atmosphere.get_relative_airmass`. (:pull:`1655`)
-  
-=======
 
-* Added optional ``n_ar`` parameter to :py:func:`pvlib.iam.physical` to
-  support an anti-reflective coating. (:issue:`1501`, :pull:`1616`)
->>>>>>> a19b5286
 
 Bug fixes
 ~~~~~~~~~
