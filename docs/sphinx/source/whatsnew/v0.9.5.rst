.. _whatsnew_0950:


v0.9.5 (anticipated March 2023)
-------------------------------

Starting with this version, new releases are no longer distributed through
the ``pvlib`` `conda channel <https://anaconda.org/pvlib/pvlib>`_.  We recommend
``conda`` users install from the ``conda-forge`` channel instead (see
:ref:`installation`).


Deprecations
~~~~~~~~~~~~


Enhancements
~~~~~~~~~~~~
* Added the optional `string_factor` parameter to
  :py:func:`pvlib.snow.loss_townsend` (:issue:`1636`, :pull:`1653`)
* Added optional ``n_ar`` parameter to :py:func:`pvlib.iam.physical` to
  support an anti-reflective coating. (:issue:`1501`, :pull:`1616`)
<<<<<<< HEAD
=======
* Add ``model='gueymard2003'``, the airmass model used for REST and REST2,
  to :py:func:`~pvlib.atmosphere.get_relative_airmass`. (:pull:`1655`)


>>>>>>> bee329bd
* Added an optional ``model`` parameter to
  :py:func:`pvlib.bifacial.infinite_sheds.get_irradiance` and
  :py:func:`pvlib.bifacial.infinite_sheds.get_irradiance_poa`
  to enable use of the hay-davies sky diffuse irradiance model
  instead of the default isotropic model. (:pull:`1668`)
* Added an optional ``vectorize`` parameter to 
  :py:func:`pvlib.bifacial.infinite_sheds.get_irradiance` and
  :py:func:`pvlib.bifacial.infinite_sheds.get_irradiance_poa` which,
  when set to ``True``, enables faster calculation but with increased
  memory usage. (:issue:`1680`, :pull:`1682`)

Bug fixes
~~~~~~~~~
* Added a limit to :py:func:`pvlib.snow.loss_townsend` to guard against
  incorrect loss results for systems that are near the ground (:issue:`1636`,
  :pull:`1653`)
* Fixed incorrect mapping of requested parameters names when using the ``get_psm3``
  function. Also fixed the random reordering of the dataframe columns.
  (:issue:`1629`, :issue:`1647`, :pull:`1648`)
* When using ``utc_time_range`` with :py:func:`pvlib.iotools.read_ecmwf_macc`,
  the time index subset is now selected with ``nearest`` instead of ``before``
  and ``after`` for consistency with ``cftime>=1.6.0``. (:issue:`1609`, :pull:`1656`)
* :py:func:`~pvlib.ivtools.sdm.pvsyst_temperature_coeff` no longer raises
  a scipy deprecation warning (and is slightly more accurate) (:issue:`1644`, :pull:`1674`)


Testing
~~~~~~~
* Added Python 3.11 to test suite. (:pull:`1582`)
* Updated PSM3 test data files to match the new version 3.2.2 data returned
  by the PSM3 API (:issue:`1591`, :pull:`1652`)


Documentation
~~~~~~~~~~~~~
* Remove LGTM.com integration. (:issue:`1550`, :pull:`1651`)

Benchmarking
~~~~~~~~~~~~~
* Added benchmarks for :py:mod:`pvlib.bifacial.infinite_sheds` (:pull:`1627`)

Requirements
~~~~~~~~~~~~
* Removed unnecessary ``nose`` test requirement (:pull:`1637`)

Contributors
~~~~~~~~~~~~
* Kevin Anderson (:ghuser:`kanderso-nrel`)
* Will Holmgren (:ghuser:`wholmgren`)
* Cliff Hansen (:ghuser:`cwhanse`)
* Adam R. Jensen (:ghuser:`adamrjensen`)
* Pratham Chauhan (:ghuser:`ooprathamm`)
* Karel De Brabandere (:ghuser:`kdebrab`)
* Mark Mikofski (:ghuser:`mikofski`)
* Anton Driesse (:ghuser:`adriesse`)
* Michael Deceglie (:ghuser:`mdeceglie`)
* Saurabh Aneja (:ghuser:`spaneja`)
* John Moseley (:ghuser:`johnMoseleyArray`)
* Areeba Turabi (:ghuser:`aturabi`)<|MERGE_RESOLUTION|>--- conflicted
+++ resolved
@@ -20,13 +20,8 @@
   :py:func:`pvlib.snow.loss_townsend` (:issue:`1636`, :pull:`1653`)
 * Added optional ``n_ar`` parameter to :py:func:`pvlib.iam.physical` to
   support an anti-reflective coating. (:issue:`1501`, :pull:`1616`)
-<<<<<<< HEAD
-=======
 * Add ``model='gueymard2003'``, the airmass model used for REST and REST2,
   to :py:func:`~pvlib.atmosphere.get_relative_airmass`. (:pull:`1655`)
-
-
->>>>>>> bee329bd
 * Added an optional ``model`` parameter to
   :py:func:`pvlib.bifacial.infinite_sheds.get_irradiance` and
   :py:func:`pvlib.bifacial.infinite_sheds.get_irradiance_poa`
@@ -37,6 +32,7 @@
   :py:func:`pvlib.bifacial.infinite_sheds.get_irradiance_poa` which,
   when set to ``True``, enables faster calculation but with increased
   memory usage. (:issue:`1680`, :pull:`1682`)
+
 
 Bug fixes
 ~~~~~~~~~
