--- conflicted
+++ resolved
@@ -16,7 +16,6 @@
 
 Enhancements
 ~~~~~~~~~~~~
-<<<<<<< HEAD
 * Added the optional `string_factor` parameter to
   :py:func:`pvlib.snow.loss_townsend` (:issue:`1636`, :pull:`1653`)
 
@@ -25,7 +24,6 @@
 * Added a limit to :py:func:`pvlib.snow.loss_townsend` to guard against
   incorrect loss results for systems that are near the ground (:issue:`1636`,
   :pull:`1653`)
-=======
 
 * Added optional ``n_ar`` parameter to :py:func:`pvlib.iam.physical` to
   support an anti-reflective coating. (:issue:`1501`, :pull:`1616`)
@@ -39,7 +37,6 @@
   the time index subset is now selected with ``nearest`` instead of ``before``
   and ``after`` for consistency with ``cftime>=1.6.0``. (:issue:`1609`, :pull:`1656`)
 
->>>>>>> faf27fee
 
 Testing
 ~~~~~~~
@@ -64,14 +61,11 @@
 ~~~~~~~~~~~~
 * Kevin Anderson (:ghuser:`kanderso-nrel`)
 * Will Holmgren (:ghuser:`wholmgren`)
-<<<<<<< HEAD
 * Cliff Hansen (:ghuser:`cwhanse`)
-=======
 * Adam R. Jensen (:ghuser:`adamrjensen`)
 * Pratham Chauhan (:ghuser:`ooprathamm`)
 * Karel De Brabandere (:ghuser:`kdebrab`)
 * Mark Mikofski (:ghuser:`mikofski`)
 * Anton Driesse (:ghuser:`adriesse`)
 * Adam R. Jensen (:ghuser:`AdamRJensen`)
-* Michael Deceglie (:ghuser:`mdeceglie`)
->>>>>>> faf27fee
+* Michael Deceglie (:ghuser:`mdeceglie`)