﻿.. _whatsnew_0700:

v0.7.0 (MONTH DAY, YEAR)
------------------------

This is a major release that drops support for Python 2 and Python 3.4. We
recommend all users of v0.6.3 upgrade to this release after checking API
compatibility notes.

**Python 2.7 support ended on June 1, 2019.** (:issue:`501`)
**Minimum numpy version is now 1.10.4. Minimum pandas version is now 0.18.1.**

API Breaking Changes
~~~~~~~~~~~~~~~~~~~~
* The `effective_irradiance` argument for :py:func:`pvsystem.sapm` now requires
  units of W/m^2. Previously, units for this input were suns. A RuntimeWarning
  warning is raised if all `effective_irradiance < 2.0`.
* The output of :py:func:`pvsystem.sapm_effective_irradiance` is now in units
  of W/m2 rather than suns.
* Calling :py:func:`pvlib.pvsystem.retrieve_sam` with no parameters will raise
  an exception instead of displaying a dialog.

API Changes with Deprecations
~~~~~~~~~~~~~~~~~~~~~~~~~~~~~
* Changes related to cell temperature models (:issue:`678`):
   * Changes to functions
      - Moved functions for cell temperature from `pvsystem.py` to `temperature.py`.
      - Renamed `pvsystem.sapm_celltemp` and `pvsystem.pvsyst_celltemp`
        to `temperature.sapm_cell` and `temperature.pvsyst_cell`.
      - `temperature.sapm_cell` returns only the cell temperature, whereas the
         old `pvsystem.sapm_celltemp` returned a `DataFrame` with both cell and module temperatures.
      - Created `temperature.sapm_module` to return module temperature using the SAPM temperature model.
      - Changed the order of arguments for`pvsystem.sapm_celltemp`,
        `pvsystem.pvsyst_celltemp` and `PVSystem.sapm_celltemp` to be consistent
        among cell temperature model functions.
      - Removed `model` as a kwarg from `temperature.sapm_cell` and
        `temperature.pvsyst_cell`. These functions now require model-specific parameters.
      - Added the argument `irrad_ref`, default value 1000, to `temperature.sapm_cell`.
   * Changes to named temperature model parameter sets
      - Renamed `pvsystem.TEMP_MODEL_PARAMS` to `temperature.TEMPERATURE_MODEL_PARAMETERS`.
      - `temperature.TEMPERATURE_MODEL_PARAMETERS` uses dict rather than
        tuple for a parameter set.
      - Names for parameter sets in `temperature.TEMPERATURE_MODEL_PARAMETERS` have changed.
      - Parameter sets for the SAPM cell temperature model named
        'open_rack_polymer_thinfilm_steel' and '22x_concentrator_tracker'
        are considered obsolete and have been removed.
   * Changes to `PVSystem` class
      - Changed the `model` kwarg in `PVSystem.sapm_celltemp` and
        `PVSystem.pvsyst_celltemp` to `parameter_set`. `parameter_set` expects
        a str which is a valid key for `temperature.TEMPERATURE_MODEL_PARAMETERS`
        for the corresponding temperature model.
      - Added an attribute `PVSystem.module_type` (str) to record module
        front and back materials, default is `glass_polymer`.
      - Changed meaning of `PVSystem.racking_model` to describe racking
        only, e.g., default is `open_rack`.
      - Added an attribute `PVSystem.temperature_model_parameters` (dict).
        to contain temperature model parameters.
      - If `PVSystem.temperature_model_parameters` is not specified and
        `PVSystem.racking_model` and `PVSystem.module_type` combine to a valid
        parameter set name for the SAPM cell temperature model, that parameter
        set is assigned to `PVSystem.temperature_model_parameters`. Otherwise
        `PVSystem.temperature_model_parameters` is assigned an empty dict. The
        result is that the default parameter set for SAPM cell temperature model
        is `open_rack_glass_polymer`; the old default was `open_rack_glass_glass`.
   * Changes to `ModelChain` class
      - `ModelChain.temp_model` renamed to `ModelChain.temperature_model`.
      - `ModelChain.temperature_model` now defaults to `None`. The temperature
        model can be inferred from `PVSystem.temperature_model_parameters`.
      - `ModelChain.temperature_model_parameters` now defaults to `None`. The temperature
        model can be inferred from `PVSystem.temperature_model_parameters`.
      - `ModelChain.temps` attribute renamed to `ModelChain.cell_temperature`,
         and its datatype is now `numeric` rather than `DataFrame`.
      - If `PVSystem.temperature_model_parameters` is not specified, `ModelChain`
        defaults to old behavior, using the SAPM temperature model with parameter
        set `open_rack_glass_glass`. This behavior is deprecated, and will be
        removed in v0.8. In v0.8 `PVSystem.temperature_model_parameters` will
        be required for `ModelChain`.
      - Implemented `pvsyst` as an option for `ModelChain.temperature_model`.
      - `modelchain.basic_chain` has a new required argument
        `temperature_model_parameters`.

* Changes related to IAM (AOI loss) functions (:issue:`680`):
   * Changes to functions
      - Moved functions from `pvsystem.py` to `iam.py`. `pvsystem` IAM
        functions are deprecated and will be removed in v0.8.
      - Functions are renamed to a consistent pattern:
         - `pvsystem.physicaliam` is `iam.physical`
         - `pvsystem.ashraeiam` is `iam.ashrae`
         - `pvsystem.sapm_aoi_loss` is `iam.sapm`
   * Changes to `PVSystem` class
      - IAM models are provided by `PVSystem.get_iam` with kwarg `iam_model`.
      - Methods `PVSystem.ashraeiam`, `PVSystem.physicaliam` and
        `PVSystem.sapm_aoi_loss` are deprecated and will be removed in v0.8.

* Changes related to spectral modifier (:issue:`782`):
   * Changes to functions
      - Added the argument `pw_min` and `pw_max`, default values 0.1 and 8 resp.,
	to `atmosphere.first_solar_spectral_correction`. This function now returns NaN
	if pw value higher than `pw_max`.
* The `times` keyword argument has been deprecated in the
  :py:meth:`pvlib.modelchain.ModelChain.run_model`,
  :py:meth:`pvlib.modelchain.ModelChain.prepare_inputs`, and
  :py:meth:`pvlib.modelchain.ModelChain.complete_irradiance` methods.
  Model times are now determined by the input `weather`. `DataFrame`.
  Therefore, the `weather` DataFrame must have a `DatetimeIndex`.
  The `weather` argument of the above methods is now the first, required
  positional argument and the `times` argument is kept as the second keyword
  argument for capability during the deprecation period.
* Parameter `pvsystem.DC_MODEL_PARAMS` is renamed to `pvsystem._DC_MODEL_PARAMS`.
  Users should not rely on this dictionary's existence or structure.

Other API Changes
~~~~~~~~~~~~~~~~~
* :py:func:`pvlib.iotools.midc.read_midc` now passes additional keyword
  arguments to `pandas.read_csv`
* Add `timeout` argument to :py:func:`pvlib.iotools.midc.read_midc_raw_data_from_nrel`
* :py:mod:`pvlib.bifacial` is now imported when ``pvlib`` is imported.
  (:issue:`766`)

Enhancements
~~~~~~~~~~~~
* Created one new temperature model function:
  :py:func:`pvlib.temperature.faiman`. (:issue:`750`)
* Created two new incidence angle modifier (IAM) functions:
  :py:func:`pvlib.iam.martin_ruiz` and :py:func:`pvlib.iam.interp`. (:issue:`751`)
* Created one new incidence angle modifier (IAM) function for diffuse irradiance:
  :py:func:`pvlib.iam.martin_ruiz_diffuse`. (:issue:`751`)
* Add the `martin_ruiz` IAM function as an option for `ModelChain.aoi_model`.
* Updated the file for module parameters for the CEC model, from the SAM file
  dated 2017-6-5 to the SAM file dated 2019-03-05. (:issue:`761`)
* Updated the file for inverter parameters for the CEC model, from the SAM file
  dated 2018-3-18 to the SAM file dated 2019-03-05. (:issue:`761`)
* Added recombination current parameters to bishop88 single-diode functions and also
  to :py:func:`pvlib.pvsystem.max_power_point`. (:issue:`762`)
* Add `ivtools` module to contain functions for IV model fitting.
* Add :py:func:`~pvlib.ivtools.fit_sde_sandia`, a simple method to fit
  the single diode equation to an IV curve.
* Add :py:func:`~pvlib.ivtools.fit_sdm_cec_sam`, a wrapper for the CEC single
  diode model fitting function '6parsolve' from NREL's System Advisor Model.
* Add :py:func:`~pvlib.ivtools.fit_sdm_desoto`, a method to fit the De Soto single
  diode model to the typical specifications given in manufacturers datasheets.
* Add `timeout` to :py:func:`pvlib.iotools.get_psm3`.
* Add :py:func:`~pvlib.scaling.wvm`, a port of the wavelet variability model for
  computing reductions in variability due to a spatially distributed plant.
<<<<<<< HEAD
=======
* Created one new incidence angle modifier (IAM) function for diffuse irradiance:
  :py:func:`pvlib.iam.martin_ruiz_diffuse`. (:issue:`751`)
* Add :py:meth:`~pvlib.location.Location.from_epw`, a method to create a Location
  object from epw metadata, typically coming from `pvlib.iotools.epw.read_epw`.
>>>>>>> a8b85c31

Bug fixes
~~~~~~~~~
* Fix handling of keyword arguments in `forecasts.get_processed_data`.
  (:issue:`745`)
* Fix output as Series feature in :py:func:`pvlib.pvsystem.ashraeiam`.
* Fix rounding issue in `clearsky._linearly_scale`, a function that converts
  longitude or latitude degree to an index number in a Linke turbidity lookup
  table. Also rename the function to `clearsky._degrees_to_index`.
  (:issue:`754`)
* Fix reading raw MIDC CSV files from NREL where the number of header
  columns does not match the number of data columns.

Testing
~~~~~~~
* Added 30 minutes to timestamps in `test_psm3.csv` to match change
  in NSRDB (:issue:`733`)
* Added tests for methods in bifacial.py.
* Added tests for changes to cell temperature models.
* Add tests configuration for bare python environment (no conda).
  (:issue:`727`)
* Added tests for changes to IAM models.
* Added test for `ModelChain.infer_aoi_model`.

Documentation
~~~~~~~~~~~~~
* Corrected docstring for `pvsystem.PVSystem.sapm`
* Fixed broken ipython examples from CEC data updates
* Edited docstring for `pvsystem.sapm` to remove DataFrame option for input
  `module`. The DataFrame option was never tested and would cause an error if
  used. (:issue:`785`)
* Note warning about _TMY3.epw files retrieved from energyplus.net in docstring
  of `epw.read_epw`

Removal of prior version deprecations
~~~~~~~~~~~~~~~~~~~~~~~~~~~~~~~~~~~~~
* Removed `irradiance.extraradiation`.
* Removed `irradiance.grounddiffuse`.
* Removed `irradiance.total_irrad`.
* Removed `irradiance.globalinplane`.
* Removed `atmosphere.relativeairmass`.
* Removed `atmosphere.relativeairmass`.
* Removed `solarposition.get_sun_rise_set_transit`.
* Removed `tmy` module.
* Removed `ModelChain.singlediode` method.
* Removed `ModelChain.prepare_inputs` clearsky assumption when no irradiance
  data was provided.

Contributors
~~~~~~~~~~~~
* Mark Campanellli (:ghuser:`markcampanelli`)
* Will Holmgren (:ghuser:`wholmgren`)
* Cliff Hansen (:ghuser:`cwhanse`)
* Oscar Dowson (:ghuser:`odow`)
* Anton Driesse (:ghuser:`adriesse`)
* Alexander Morgan (:ghuser:`alexandermorgan`)
* Miguel Sánchez de León Peque (:ghuser:`Peque`)
* Tanguy Lunel (:ghuser:`tylunel`)
* Veronica Guo (:ghuser:`veronicaguo`)
* Joseph Ranalli (:ghuser:`jranalli`)
* Tony Lorenzo (:ghuser:`alorenzo175`)
* Todd Karin (:ghuser:`toddkarin`)<|MERGE_RESOLUTION|>--- conflicted
+++ resolved
@@ -142,13 +142,8 @@
 * Add `timeout` to :py:func:`pvlib.iotools.get_psm3`.
 * Add :py:func:`~pvlib.scaling.wvm`, a port of the wavelet variability model for
   computing reductions in variability due to a spatially distributed plant.
-<<<<<<< HEAD
-=======
-* Created one new incidence angle modifier (IAM) function for diffuse irradiance:
-  :py:func:`pvlib.iam.martin_ruiz_diffuse`. (:issue:`751`)
 * Add :py:meth:`~pvlib.location.Location.from_epw`, a method to create a Location
   object from epw metadata, typically coming from `pvlib.iotools.epw.read_epw`.
->>>>>>> a8b85c31
 
 Bug fixes
 ~~~~~~~~~
