--- conflicted
+++ resolved
@@ -44,8 +44,6 @@
 ~~~~~~~~~~~~
 * Mark Campanellli (:ghuser:`markcampanelli`)
 * Will Holmgren (:ghuser:`wholmgren`)
-<<<<<<< HEAD
 * Cliff Hansen (:ghuser:`cwhanse`)
-=======
-* Oscar Dowson (:ghuser:`odow`)
->>>>>>> e3635c2f
+
+* Oscar Dowson (:ghuser:`odow`)