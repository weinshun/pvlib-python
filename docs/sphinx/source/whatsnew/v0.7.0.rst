﻿.. _whatsnew_0700:

v0.7.0 (MONTH DAY, YEAR)
------------------------

This is a major release that drops support for Python 2 and Python 3.4. We
recommend all users of v0.6.3 upgrade to this release after checking API
compatibility notes.

**Python 2.7 support ended on June 1, 2019.** (:issue:`501`)
**Minimum numpy version is now 1.10.4. Minimum pandas version is now 0.18.1.**

API Changes
~~~~~~~~~~~
* Changes related to cell temperature models (:issue:`678`):
   * Changes to functions
      - Moved functions for cell temperature from `pvsystem.py` to `temperature.py`.
      - Renamed `pvsystem.sapm_celltemp` and `pvsystem.pvsyst_celltemp`
        to `temperature.sapm_cell` and `temperature.pvsyst_cell`.
      - `temperature.sapm_cell` returns only the cell temperature, whereas the
         old `pvsystem.sapm_celltemp` returned a `DataFrame` with both cell and module temperatures.
      - Created `temperature.sapm_module` to return module temperature using the SAPM temperature model.
      - Changed the order of arguments for`pvsystem.sapm_celltemp`,
        `pvsystem.pvsyst_celltemp` and `PVSystem.sapm_celltemp` to be consistent
        among cell temperature model functions.
      - Removed `model` as a kwarg from `temperature.sapm_cell` and
        `temperature.pvsyst_cell`. These functions now require model-specific parameters.
      - Added the argument `irrad_ref`, default value 1000, to `temperature.sapm_cell`.
   * Changes to named temperature model parameter sets
      - Renamed `pvsystem.TEMP_MODEL_PARAMS` to `temperature.TEMPERATURE_MODEL_PARAMETERS`.
      - `temperature.TEMPERATURE_MODEL_PARAMETERS` uses dict rather than
        tuple for a parameter set.
      - Names for parameter sets in `temperature.TEMPERATURE_MODEL_PARAMETERS` have changed.
      - Parameter sets for the SAPM cell temperature model named
        'open_rack_polymer_thinfilm_steel' and '22x_concentrator_tracker'
        are considered obsolete and have been removed.
   * Changes to `PVSystem` class
      - Changed the `model` kwarg in `PVSystem.sapm_celltemp` and
        `PVSystem.pvsyst_celltemp` to `parameter_set`. `parameter_set` expects
        a str which is a valid key for `temperature.TEMPERATURE_MODEL_PARAMETERS`
        for the corresponding temperature model.
      - Added an attribute `PVSystem.module_type` (str) to record module
        front and back materials, default is `glass_polymer`.
      - Changed meaning of `PVSystem.racking_model` to describe racking
        only, e.g., default is `open_rack`.
      - Added an attribute `PVSystem.temperature_model_parameters` (dict).
        to contain temperature model parameters.
      - If `PVSystem.temperature_model_parameters` is not specified and
        `PVSystem.racking_model` and `PVSystem.module_type` combine to a valid
        parameter set name for the SAPM cell temperature model, that parameter
        set is assigned to `PVSystem.temperature_model_parameters`. Otherwise
        `PVSystem.temperature_model_parameters` is assigned an empty dict. The
        result is that the default parameter set for SAPM cell temperature model
        is `open_rack_glass_polymer`; the old default was `open_rack_glass_glass`.
   * Changes to `ModelChain` class
      - `ModelChain.temp_model` renamed to `ModelChain.temperature_model`.
      - `ModelChain.temperature_model` now defaults to `None`. The temperature
        model can be inferred from `PVSystem.temperature_model_parameters`.
      - `ModelChain.temperature_model_parameters` now defaults to `None`. The temperature
        model can be inferred from `PVSystem.temperature_model_parameters`.
      - `ModelChain.temps` attribute renamed to `ModelChain.cell_temperature`,
         and its datatype is now `numeric` rather than `DataFrame`.
      - If `PVSystem.temperature_model_parameters` is not specified, `ModelChain`
        defaults to old behavior, using the SAPM temperature model with parameter
        set `open_rack_glass_glass`. This behavior is deprecated, and will be
         removed in v0.8. In v0.8 `PVSystem.temperature_model_parameters` will
          be required for `ModelChain`.
      - Implemented `pvsyst` as an option for `ModelChain.temperature_model`.
      - `modelchain.basic_chain` has a new required argument
        `temperature_model_parameters`.

* Changes related to IAM (AOI loss) functions (:issue:`680`):
   * Changes to functions
      - Moved functions from `pvsystem.py` to `iam.py`. `pvsystem` IAM
       functions are deprecated and will be removed in v0.8.
      - Functions are renamed to a consistent pattern:
         - `pvsystem.physicaliam` is `iam.physical`
         - `pvsystem.ashraeiam` is `iam.ashrae`
         - `pvsystem.sapm_aoi_loss` is `iam.sapm`
      - Created dict `iam.IAM_MODEL_PARAMS` to aid in identifying IAM models
   * Changes to `PVSystem` class
      - IAM models are provided by `PVSystem.get_iam` with kwarg `iam_model`.
      - Methods `PVSystem.ashraeiam`, `PVSystem.physicaliam` and
       `PVSystem.sapm_aoi_loss` are deprecated and will be removed in v0.8.

* Calling :py:func:`pvlib.pvsystem.retrieve_sam` with no parameters will raise
  an exception instead of displaying a dialog.
* The `times` keyword argument has been deprecated in the
  :py:meth:`pvlib.modelchain.ModelChain.run_model`,
  :py:meth:`pvlib.modelchain.ModelChain.prepare_inputs`, and
  :py:meth:`pvlib.modelchain.ModelChain.complete_irradiance` methods.
  Model times are now determined by the input `weather`. `DataFrame`.
  Therefore, the `weather` DataFrame must have a `DatetimeIndex`.
  The `weather` argument of the above methods is now the first, required
  positional argument and the `times` argument is kept as the second keyword
  argument for capability during the deprecation period.

Enhancements
~~~~~~~~~~~~
* Created two new incidence angle modifier (IAM) functions:
  :py:func:`pvlib.iam.martin_ruiz` and :py:func:`pvlib.iam.interp`. (:issue:`751`)
* Add the `martin_ruiz` IAM function as an option for `ModelChain.aoi_model`.
* Updated the file for module parameters for the CEC model, from the SAM file
  dated 2017-6-5 to the SAM file dated 2019-03-05. (:issue:`761`)
* Updated the file for inverter parameters for the CEC model, from the SAM file
  dated 2018-3-18 to the SAM file dated 2019-03-05. (:issue:`761`)
* Added recombination current parameters to bishop88 single-diode functions and also
  to :py:func:`pvlib.pvsystem.max_power_point`. (:issue:`762`)
* Add `ivtools` module to contain functions for IV model fitting.
* Add :py:func:`~pvlib.ivtools.fit_sde_sandia`, a simple method to fit
  the single diode equation to an IV curve.
* Add :py:func:`~pvlib.ivtools.fit_sdm_cec_sam`, a wrapper for the CEC single
  diode model fitting function '6parsolve' from NREL's System Advisor Model.
* Add :py:func:`~pvlib.ivtools.fit_sdm_desoto`, a method to fit the De Soto single
  diode model to the typical specifications given in manufacturers datasheets.
* Add `timeout` to :py:func:`pvlib.iotools.get_psm3`.

Bug fixes
~~~~~~~~~
* Fix handling of keyword arguments in `forecasts.get_processed_data`.
  (:issue:`745`)
* Fix output as Series feature in :py:func:`pvlib.pvsystem.ashraeiam`.
* Fix rounding issue in `clearsky._linearly_scale`, a function that converts
  longitude or latitude degree to an index number in a Linke turbidity lookup
  table. Also rename the function to `clearsky._degrees_to_index`.
  (:issue:`754`)

Testing
~~~~~~~
* Added 30 minutes to timestamps in `test_psm3.csv` to match change
  in NSRDB (:issue:`733`)
* Added tests for methods in bifacial.py.
* Added tests for changes to cell temperature models.
* Add tests configuration for bare python environment (no conda).
  (:issue:`727`)
* Added tests for changes to IAM models.
* Added test for `ModelChain.infer_aoi_model`.

Documentation
~~~~~~~~~~~~~
* Corrected docstring for `pvsystem.PVSystem.sapm`
* Fixed broken ipython examples from CEC data updates

Removal of prior version deprecations
~~~~~~~~~~~~~~~~~~~~~~~~~~~~~~~~~~~~~
* Removed `irradiance.extraradiation`.
* Removed `irradiance.grounddiffuse`.
* Removed `irradiance.total_irrad`.
* Removed `irradiance.globalinplane`.
* Removed `atmosphere.relativeairmass`.
* Removed `atmosphere.relativeairmass`.
* Removed `solarposition.get_sun_rise_set_transit`.
* Removed `tmy` module.
* Removed `ModelChain.singlediode` method.
* Removed `ModelChain.prepare_inputs` clearsky assumption when no irradiance
  data was provided.

Contributors
~~~~~~~~~~~~
* Mark Campanellli (:ghuser:`markcampanelli`)
* Will Holmgren (:ghuser:`wholmgren`)
* Cliff Hansen (:ghuser:`cwhanse`)
* Oscar Dowson (:ghuser:`odow`)
* Anton Driesse (:ghuser:`adriesse`)
* Alexander Morgan (:ghuser:`alexandermorgan`)
* Miguel Sánchez de León Peque (:ghuser:`Peque`)
<<<<<<< HEAD
* Tanguy Lunel (:ghuser:`tylunel`)
=======
* Veronica Guo (:ghuser:`veronicaguo`)
>>>>>>> d4772c61
<|MERGE_RESOLUTION|>--- conflicted
+++ resolved
@@ -164,8 +164,5 @@
 * Anton Driesse (:ghuser:`adriesse`)
 * Alexander Morgan (:ghuser:`alexandermorgan`)
 * Miguel Sánchez de León Peque (:ghuser:`Peque`)
-<<<<<<< HEAD
 * Tanguy Lunel (:ghuser:`tylunel`)
-=======
-* Veronica Guo (:ghuser:`veronicaguo`)
->>>>>>> d4772c61
+* Veronica Guo (:ghuser:`veronicaguo`)