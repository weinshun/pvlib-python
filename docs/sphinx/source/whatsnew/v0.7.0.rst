.. _whatsnew_0700:

v0.7.0 (MONTH DAY, YEAR)
---------------------

This is a major release that drops support for Python 2 and Python 3.4. We
recommend all users of v0.6.3 upgrade to this release after checking API
compatibility notes.

**Python 2.7 support ended on June 1, 2019.** (:issue:`501`)
**Minimum numpy version is now 1.10.4. Minimum pandas version is now 0.18.1.**

Enhancements
~~~~~~~~~~~~
* Created two new incidence angle modifier functions: :py:func:`pvlib.pvsystem.iam_martin_ruiz`
  and :py:func:`pvlib.pvsystem.iam_interp`. (:issue:`751`)

Bug fixes
~~~~~~~~~
* Fix handling of keyword arguments in `forecasts.get_processed_data`.
  (:issue:`745`)
* Fix output as Series feature in :py:func:`pvlib.pvsystem.ashraeiam`.
* Fix rounding issue in `clearsky._linearly_scale`, a function that converts
  longitude or latitude degree to an index number in a Linke turbidity lookup
  table. Also rename the function to `clearsky._degrees_to_index`.
  (:issue:`754`)

Testing
~~~~~~~
* Added 30 minutes to timestamps in `test_psm3.csv` to match change in NSRDB (:issue:`733`)
* Added tests for methods in bifacial.py.

API Changes
~~~~~~~~~~~


Enhancements
~~~~~~~~~~~~
* Add `ivtools` module to contain functions for IV model fitting.
* Add :py:func:`~pvlib.ivtools.fit_sde_sandia`, a simple method to fit
  the single diode equation to an IV curve.
* Add :py:func:`~pvlib.ivtools.fit_sdm_cec_sam`, a wrapper for the CEC single
  diode model fitting function '6parsolve' from NREL's System Advisor Model.


Bug fixes
~~~~~~~~~


Testing
~~~~~~~


Contributors
~~~~~~~~~~~~
* Mark Campanellli (:ghuser:`markcampanelli`)
* Will Holmgren (:ghuser:`wholmgren`)
<<<<<<< HEAD
* Cliff Hansen (:ghuser:`cwhanse`)
* Oscar Dowson (:ghuser:`odow`)
=======
* Oscar Dowson (:ghuser:`odow`)
* Anton Driesse (:ghuser:`adriesse`)
* Alexander Morgan (:ghuser:`alexandermorgan`)
>>>>>>> 0be834c1
<|MERGE_RESOLUTION|>--- conflicted
+++ resolved
@@ -55,11 +55,7 @@
 ~~~~~~~~~~~~
 * Mark Campanellli (:ghuser:`markcampanelli`)
 * Will Holmgren (:ghuser:`wholmgren`)
-<<<<<<< HEAD
 * Cliff Hansen (:ghuser:`cwhanse`)
 * Oscar Dowson (:ghuser:`odow`)
-=======
-* Oscar Dowson (:ghuser:`odow`)
 * Anton Driesse (:ghuser:`adriesse`)
-* Alexander Morgan (:ghuser:`alexandermorgan`)
->>>>>>> 0be834c1
+* Alexander Morgan (:ghuser:`alexandermorgan`)