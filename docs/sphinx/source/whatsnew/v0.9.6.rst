--- conflicted
+++ resolved
@@ -39,7 +39,6 @@
 Contributors
 ~~~~~~~~~~~~
 * Adam R. Jensen (:ghuser:`adamrjensen`)
-<<<<<<< HEAD
 * Ben Pierce (:ghuser:`bgpierc`)
 * Joseph Palakapilly (:ghuser:`JPalakapillyKWH`)
 * Cliff Hansen (:ghuser:`cwhanse`)
@@ -49,6 +48,4 @@
 * Karel De Brabandere (:ghuser:`kdebrab`)
 * Josh Stein (:ghuser:`jsstein`)
 * Kevin Anderson (:ghuser:`kandersolar`)
-=======
-* Siddharth Kaul (:ghuser:`k10blogger`)
->>>>>>> 3def7e33
+* Siddharth Kaul (:ghuser:`k10blogger`)