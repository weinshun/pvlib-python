.. _whatsnew_0960:


v0.9.6 (Anticipated June 2023)
------------------------------


Breaking Changes
~~~~~~~~~~~~~~~~
* Modified the ``surface_azimuth`` parameter in :py:func:`pvlib.iotools.get_pvgis_hourly` to conform to the
  pvlib azimuth convention (counterclockwise from north). Previously 0 degrees represented south.
  (:issue:`1724`, :pull:`1739`)
* For consistency with the rest of pvlib, the ``pw`` parameters are renamed to
  ``precipitable_water`` in :py:func:`pvlib.spectrum.spectral_factor_firstsolar`.
  (:pull:`1768`)
* For consistency with the rest of pvlib, the ``tilt`` parameter is renamed
  to ``surface_tilt`` in :py:func:`pvlib.soiling.hsu`. (:issue:`1717`, :pull:`1738`)

Deprecations
~~~~~~~~~~~~
* Functions for calculating spectral modifiers have been moved to :py:mod:`pvlib.spectrum`:
  :py:func:`pvlib.atmosphere.first_solar_spectral_correction` is deprecated and
  replaced by :py:func:`~pvlib.spectrum.spectral_factor_firstsolar`, and
  :py:func:`pvlib.pvsystem.sapm_spectral_loss` is deprecated and replaced by
  :py:func:`~pvlib.spectrum.spectral_factor_sapm`. (:pull:`1628`)
* Removed the ``get_ecmwf_macc`` and ``read_ecmwf_macc`` iotools functions as the
  MACC dataset has been `removed by ECMWF <https://confluence.ecmwf.int/display/DAC/Decommissioning+of+ECMWF+Public+Datasets+Service>`_
  (data period 2003-2012). Instead, ECMWF recommends to use CAMS global
  reanalysis (EAC4) from the Atmosphere Data Store (ADS). See also :py:func:`pvlib.iotools.get_cams`.
  (:issue:`1691`, :pull:`1654`)

* The ``recolumn`` parameter in :py:func:`pvlib.iotools.read_tmy3`, which maps
  TMY3 column names to nonstandard alternatives, is now deprecated.
  We encourage using ``map_variables`` (which produces standard pvlib names) instead.
  (:issue:`1517`, :pull:`1623`)

Enhancements
~~~~~~~~~~~~
<<<<<<< HEAD
* Added compatibility with missing timesteps to
  :py:func`pvlib.clearsky.detect_clearsky`. (:issue:`1678`,
  :pull:`1708`)
=======
* Added a new irradiance decomposition model :py:func:`pvlib.irradiance.louche`. (:pull:`1705`)
* Add optional encoding parameter to :py:func:`pvlib.iotools.read_tmy3`.
  (:issue:`1732`, :pull:`1737`)
* Added function to retrieve horizon data from PVGIS 
  :py:func:`pvlib.iotools.get_pvgis_horizon`. (:issue:`1290`, :pull:`1395`)
* Added ``map_variables`` argument to the :py:func:`pvlib.iotools.read_tmy3` in
  order to offer the option of mapping column names to standard pvlib names.
  (:issue:`1517`, :pull:`1623`)
* Update the URL used in the :py:func:`pvlib.iotools.get_cams` function. The new URL supports load-balancing
  and redirects to the fastest server. (:issue:`1688`, :pull:`1740`)
* :py:func:`pvlib.iotools.get_psm3` now has a ``url`` parameter to give the user
  the option of controlling what NSRDB endpoint is used. (:pull:`1736`)
* :py:func:`pvlib.iotools.get_psm3` now uses the new NSRDB 3.2.2 endpoint for
  hourly and half-hourly single-year datasets. (:issue:`1591`, :pull:`1736`)
* The default solar position algorithm (NREL SPA) is now 50-100% faster. (:pull:`1748`)
>>>>>>> e643dc3f

Bug fixes
~~~~~~~~~
* `data` can no longer be left unspecified in
  :py:meth:`pvlib.modelchain.ModelChain.run_model_from_effective_irradiance`. (:issue:`1713`, :pull:`1720`)
* ``d2mutau`` and ``NsVbi`` were hardcoded in :py:func:`pvlib.pvsystem.max_power_point` instead of
  passing through the arguments to the function. (:pull:`1733`)
* :py:func:`pvlib.iam.physical` no longer returns NaN when ``n=1`` and ``aoi>90``.
  This bug was introduced in v0.9.5.  (:issue:`1706`, :pull:`1707`)
  

Testing
~~~~~~~
* Migrated to mamba-org/setup-micromamba. (:issue:`1746`, :pull:`1758`)

Documentation
~~~~~~~~~~~~~
* Updated the description of the interval parameter in
  :py:func:`pvlib.iotools.get_psm3`. (:issue:`1702`, :pull:`1712`)
* Fixed outdated nbviewer links. (:issue:`1721`, :pull:`1726`)

Benchmarking
~~~~~~~~~~~~~


Requirements
~~~~~~~~~~~~


Contributors
~~~~~~~~~~~~
<<<<<<< HEAD
* Adam R. Jensen (:ghuser:`adamrjensen`)
* Emma C. Cooper (:ghuser:`eccoope`)
=======
* Lakshya Garg (:ghuser:`Lakshyadevelops`)
* Adam R. Jensen (:ghuser:`adamrjensen`)
* Ben Pierce (:ghuser:`bgpierc`)
* Joseph Palakapilly (:ghuser:`JPalakapillyKWH`)
* Cliff Hansen (:ghuser:`cwhanse`)
* Anton Driesse (:ghuser:`adriesse`)
* Will Holmgren (:ghuser:`wholmgren`)
* Mark Mikofski (:ghuser:`mikofski`)
* Karel De Brabandere (:ghuser:`kdebrab`)
* Josh Stein (:ghuser:`jsstein`)
* Kevin Anderson (:ghuser:`kandersolar`)
* Siddharth Kaul (:ghuser:`k10blogger`)
* Kshitiz Gupta (:ghuser:`kshitiz305`)
* Stefan de Lange (:ghuser:`langestefan`)
* Andy Lam (:ghuser:`@andylam598`)
* :ghuser:`ooprathamm`
* Kevin Anderson (:ghuser:`kandersolar`)
* Devon Watt (:ghuser:`d-watt`)
>>>>>>> e643dc3f
<|MERGE_RESOLUTION|>--- conflicted
+++ resolved
@@ -36,11 +36,6 @@
 
 Enhancements
 ~~~~~~~~~~~~
-<<<<<<< HEAD
-* Added compatibility with missing timesteps to
-  :py:func`pvlib.clearsky.detect_clearsky`. (:issue:`1678`,
-  :pull:`1708`)
-=======
 * Added a new irradiance decomposition model :py:func:`pvlib.irradiance.louche`. (:pull:`1705`)
 * Add optional encoding parameter to :py:func:`pvlib.iotools.read_tmy3`.
   (:issue:`1732`, :pull:`1737`)
@@ -56,7 +51,9 @@
 * :py:func:`pvlib.iotools.get_psm3` now uses the new NSRDB 3.2.2 endpoint for
   hourly and half-hourly single-year datasets. (:issue:`1591`, :pull:`1736`)
 * The default solar position algorithm (NREL SPA) is now 50-100% faster. (:pull:`1748`)
->>>>>>> e643dc3f
+* Added compatibility with missing timesteps to
+  :py:func`pvlib.clearsky.detect_clearsky`. (:issue:`1678`,
+  :pull:`1708`)
 
 Bug fixes
 ~~~~~~~~~
@@ -88,10 +85,6 @@
 
 Contributors
 ~~~~~~~~~~~~
-<<<<<<< HEAD
-* Adam R. Jensen (:ghuser:`adamrjensen`)
-* Emma C. Cooper (:ghuser:`eccoope`)
-=======
 * Lakshya Garg (:ghuser:`Lakshyadevelops`)
 * Adam R. Jensen (:ghuser:`adamrjensen`)
 * Ben Pierce (:ghuser:`bgpierc`)
@@ -110,4 +103,4 @@
 * :ghuser:`ooprathamm`
 * Kevin Anderson (:ghuser:`kandersolar`)
 * Devon Watt (:ghuser:`d-watt`)
->>>>>>> e643dc3f
+* Emma C. Cooper (:ghuser:`eccoope`)