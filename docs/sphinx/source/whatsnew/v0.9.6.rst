.. _whatsnew_0960:


v0.9.6 (Anticipated June 2023)
------------------------------


Deprecations
~~~~~~~~~~~~

* The ``recolumn`` parameter in :py:func:`pvlib.iotools.read_tmy3`, which maps
  TMY3 column names to nonstandard alternatives, is now deprecated.
  We encourage using ``map_variables`` (which produces standard pvlib names) instead.
  (:issue:`1517`, :pull:`1623`)

Enhancements
~~~~~~~~~~~~
<<<<<<< HEAD
* Exposes several functions useful for bifacial and shading calculations (:pull:`1666`):

  * :py:func:`pvlib.bifacial.utils.bifacial.utils.vf_row_sky_2d1
  * :py:func:`pvlib.bifacial.utils.vf_row_sky_2d_integ
  * :py:func:`pvlib.bifacial.utils.vf_row_ground_2d
  * :py:func:`pvlib.bifacial.utils.vf_row_ground_2d_integ
  * :py:func:`pvlib.bifacial.utils.vf_ground_sky_2d
  * :py:func:`pvlib.bifacial.utils.vf_ground_sky_2d_integ
  * :py:func:`pvlib.shading.ground_angle`
=======
* Added ``map_variables`` argument to the :py:func:`pvlib.iotools.read_tmy3` in
  order to offer the option of mapping column names to standard pvlib names.
  (:issue:`1517`, :pull:`1623`)
* Update the URL used in the :py:func:`pvlib.iotools.get_cams` function. The new URL supports load-balancing
  and redirects to the fastest server. (:issue:`1688`, :pull:`1740`)
* :py:func:`pvlib.iotools.get_psm3` now has a ``url`` parameter to give the user
  the option of controlling what NSRDB endpoint is used. (:pull:`1736`)
* :py:func:`pvlib.iotools.get_psm3` now uses the new NSRDB 3.2.2 endpoint for
  hourly and half-hourly single-year datasets. (:issue:`1591`, :pull:`1736`)
>>>>>>> 26579bec


Bug fixes
~~~~~~~~~
* Corrects an error in view factor calculations which are part of
  :py:func:`pvlib.bifacial.infinite_sheds.get_irradiance`. The error
  affects rear surface irradiance by a few W/m2. As part of the correction,
  average view factors are now computed by exact formulas rather than by
  numerical integration. (:issue:`1665`, :pull:`1666`)
* `data` can no longer be left unspecified in
  :py:meth:`pvlib.modelchain.ModelChain.run_model_from_effective_irradiance`. (:issue:`1713`, :pull:`1720`)

Testing
~~~~~~~


Documentation
~~~~~~~~~~~~~
* Updated the description of the interval parameter in
  :py:func:`pvlib.iotools.get_psm3`. (:issue:`1702`, :pull:`1712`)
* Fixed outdated nbviewer links. (:issue:`1721`, :pull:`1726`)

Benchmarking
~~~~~~~~~~~~~


Requirements
~~~~~~~~~~~~


Contributors
~~~~~~~~~~~~
* Mark Mikofski (:ghuser:`mikofski`)
* Cliff Hansen (:ghuser:`cwhanse`)
* Lakshya Garg (:ghuser:`Lakshyadevelops`)
* Adam R. Jensen (:ghuser:`adamrjensen`)
* Siddharth Kaul (:ghuser:`k10blogger`)
* Kshitiz Gupta (:ghuser:`kshitiz305`)
* Stefan de Lange (:ghuser:`langestefan`)
* :ghuser:`ooprathamm`
* Kevin Anderson (:ghuser:`kandersolar`)
<|MERGE_RESOLUTION|>--- conflicted
+++ resolved
@@ -15,7 +15,6 @@
 
 Enhancements
 ~~~~~~~~~~~~
-<<<<<<< HEAD
 * Exposes several functions useful for bifacial and shading calculations (:pull:`1666`):
 
   * :py:func:`pvlib.bifacial.utils.bifacial.utils.vf_row_sky_2d1
@@ -25,7 +24,7 @@
   * :py:func:`pvlib.bifacial.utils.vf_ground_sky_2d
   * :py:func:`pvlib.bifacial.utils.vf_ground_sky_2d_integ
   * :py:func:`pvlib.shading.ground_angle`
-=======
+
 * Added ``map_variables`` argument to the :py:func:`pvlib.iotools.read_tmy3` in
   order to offer the option of mapping column names to standard pvlib names.
   (:issue:`1517`, :pull:`1623`)
@@ -35,8 +34,6 @@
   the option of controlling what NSRDB endpoint is used. (:pull:`1736`)
 * :py:func:`pvlib.iotools.get_psm3` now uses the new NSRDB 3.2.2 endpoint for
   hourly and half-hourly single-year datasets. (:issue:`1591`, :pull:`1736`)
->>>>>>> 26579bec
-
 
 Bug fixes
 ~~~~~~~~~
