.. _whatsnew_0930:

v0.9.3 (TBD)
------------------------

Deprecations
~~~~~~~~~~~~
  * Removed the kwarg ``closed`` from ``pd.date_range`` in the examples since it is deprecated for pandas >= 1.4.0. (:pull:`1540`)

Enhancements
~~~~~~~~~~~~
* New class and function translate module temperature model parameters
  :py:func:`~pvlib.temperature.GenericLinearModel`
  :py:func:`~pvlib.temperature.generic_linear`
  (:issue:`1442`, :pull:`1463`)
* Low resolution altitude lookup map
  :py:func:`~pvlib.location.lookup_altitude`
  (:issue:`1516`, :pull:`1518`)
* New module to calculate spectral mismatch from field spectral measurements
  :py:func:`~pvlib.spectrum.mismatch.get_example_spectral_response`
  :py:func:`~pvlib.spectrum.mismatch.get_am15g`
  :py:func:`~pvlib.spectrum.mismatch.calc_spectral_mismatch_field`
  (:issue:`1523`, :pull:`1524`)
* Added Townsend-Powers monthly snow loss model:
  :py:func:`pvlib.snow.loss_townsend`
  (:issue:`1246`, :pull:`1251`, :pull:`1468`)

Bug fixes
~~~~~~~~~


Testing
~~~~~~~


Documentation
~~~~~~~~~~~~~


Benchmarking
~~~~~~~~~~~~~


Requirements
~~~~~~~~~~~~


Contributors
~~~~~~~~~~~~
* João Guilherme (:ghuser:`joaoguilhermeS`)
* Nicolas Martinez (:ghuser:`nicomt`)
* Anton Driesse (:ghuser:`adriesse`)
* Cliff Hansen (:ghuser:`cwhanse`)
* Kevin Anderson (:ghuser:`kanderso-nrel`)
<<<<<<< HEAD
* Mark Mikofski (:ghuser:`mikofski`)
* Will Holmgren (:ghuser:`wholmgren`)
=======
* Mark Campanelli (:ghuser:`markcampanelli`)
* Adam R. Jensen (:ghuser:`AdamRJensen`)
* Abhishek Parikh (:ghuser:`abhisheksparikh`)
* Taos Transue (:ghuser:`reepoi`)
>>>>>>> 543d97a9
<|MERGE_RESOLUTION|>--- conflicted
+++ resolved
@@ -52,12 +52,9 @@
 * Anton Driesse (:ghuser:`adriesse`)
 * Cliff Hansen (:ghuser:`cwhanse`)
 * Kevin Anderson (:ghuser:`kanderso-nrel`)
-<<<<<<< HEAD
 * Mark Mikofski (:ghuser:`mikofski`)
 * Will Holmgren (:ghuser:`wholmgren`)
-=======
 * Mark Campanelli (:ghuser:`markcampanelli`)
 * Adam R. Jensen (:ghuser:`AdamRJensen`)
 * Abhishek Parikh (:ghuser:`abhisheksparikh`)
-* Taos Transue (:ghuser:`reepoi`)
->>>>>>> 543d97a9
+* Taos Transue (:ghuser:`reepoi`)