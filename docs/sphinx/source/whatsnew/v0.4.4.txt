.. _whatsnew_0440:

v0.4.4 (February 18, 2017)
--------------------------

Enhancements
~~~~~~~~~~~~

<<<<<<< HEAD
* Added NREL Bird clear sky model. (:issue:`276`)
=======
* Added Anton Driesse Inverter database and made compatible with
  pvsystem.retrieve_sam. (:issue:`169`)
* Ported Anton Driesse Inverter model from PV_LIB Toolbox. (:issue:`160`)
>>>>>>> 2e2f7a8c
* Added Kasten pyrheliometric formula to calculate Linke turbidity factors with
  improvements by Ineichen and Perez to extend range of air mass (:issue:`278`)
* Added coefficients for CIGS and a-Si modules types to the
  first_solar_spectral_correction function (:issue:`308`)


API Changes
~~~~~~~~~~~

* Change PVSystem default module_parameters and inverter_parameters to
  empty dict. Code that relied on these attributes being None or raising
  a TypeError will need to be updated. (issue:`294`)


Documentation
~~~~~~~~~~~~~

* Fixes the Forecasting page's broken links to the tutorials.
* Fixes the Forecasting page's broken examples. (:issue:`299`)
* Fixes broken Classes link in the v0.3.0 documentation.


Bug fixes
~~~~~~~~~

* Resolved several issues with the forecast module tests. Library import
  errors were resolved by prioritizing the conda-forge channel over the
  default channel. Stalled ci runs were resolved by adding a timeout to
  the HRRR_ESRL test. (:issue:`293`)
* Fixed issue with irradiance jupyter notebook tutorial. (:issue:`309`)


Contributors
~~~~~~~~~~~~

* Will Holmgren
* Volker Beutner
* Mark Mikofski
* Anton Driesse
* Mitchell Lee<|MERGE_RESOLUTION|>--- conflicted
+++ resolved
@@ -6,13 +6,10 @@
 Enhancements
 ~~~~~~~~~~~~
 
-<<<<<<< HEAD
 * Added NREL Bird clear sky model. (:issue:`276`)
-=======
 * Added Anton Driesse Inverter database and made compatible with
   pvsystem.retrieve_sam. (:issue:`169`)
 * Ported Anton Driesse Inverter model from PV_LIB Toolbox. (:issue:`160`)
->>>>>>> 2e2f7a8c
 * Added Kasten pyrheliometric formula to calculate Linke turbidity factors with
   improvements by Ineichen and Perez to extend range of air mass (:issue:`278`)
 * Added coefficients for CIGS and a-Si modules types to the
