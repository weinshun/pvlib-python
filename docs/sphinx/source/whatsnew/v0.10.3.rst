.. _whatsnew_01030:


v0.10.3 (Anticipated December, 2023)
------------------------------------


Enhancements
~~~~~~~~~~~~
* Added the continuous Perez-Driesse transposition model.
  :py:func:`pvlib.irradiance.perez_driesse` (:issue:`1841`, :pull:`1876`)
* Added a reverse transposition algorithm using the Perez-Driesse model.
  :py:func:`pvlib.irradiance.rtranspose_driesse_2023`
  (:issue:`1901`, :pull:`1907`)
* :py:func:`pvlib.bifacial.infinite_sheds.get_irradiance` and
  :py:func:`pvlib.bifacial.infinite_sheds.get_irradiance_poa` now include
  shaded fraction in returned variables. (:pull:`1871`)

Bug fixes
~~~~~~~~~
* Fix mapping of the dew point column to ``temp_dew`` when ``map_variables``
  is True in :py:func:`pvlib.iotools.get_psm3`. (:pull:`1920`)

Testing
~~~~~~~
* Replace use of deprecated ``pkg_resources``. (:issue:`1881`, :pull:`1882`)


Documentation
~~~~~~~~~~~~~
* Create :ref:`weatherdata` User's Guide page. (:pull:`1754`)
* Fixed a plotting issue in the IV curve gallery example (:pull:`1895`)
* Added two examples to demonstrate reverse transposition (:pull:`1907`)
* Fixed `detect_clearsky` example in `clearsky.rst` (:issue:`1914`)

<<<<<<< HEAD
=======
Requirements
~~~~~~~~~~~~
* Minimum version of scipy advanced from 1.4.0 to 1.5.0. (:issue:`1918`, :pull:`1919`)

>>>>>>> 4e99ddca

Contributors
~~~~~~~~~~~~
* Arjan Keeman (:ghuser:`akeeman`)
* Miguel Sánchez de León Peque (:ghuser:`Peque`)
* Will Hobbs (:ghuser:`williamhobbs`)
* Anton Driesse (:ghuser:`adriesse`)
* :ghuser:`matsuobasho`
* Harry Jack (:ghuser:`harry-solcast`)
* Adam R. Jensen (:ghuser:`AdamRJensen`)
* Kevin Anderson (:ghuser:`kandersolar`)<|MERGE_RESOLUTION|>--- conflicted
+++ resolved
@@ -33,13 +33,11 @@
 * Added two examples to demonstrate reverse transposition (:pull:`1907`)
 * Fixed `detect_clearsky` example in `clearsky.rst` (:issue:`1914`)
 
-<<<<<<< HEAD
-=======
+
 Requirements
 ~~~~~~~~~~~~
 * Minimum version of scipy advanced from 1.4.0 to 1.5.0. (:issue:`1918`, :pull:`1919`)
 
->>>>>>> 4e99ddca
 
 Contributors
 ~~~~~~~~~~~~
