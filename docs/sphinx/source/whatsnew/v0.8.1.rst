.. _whatsnew_0810:

v0.8.1 (MONTH DAY YEAR)
-----------------------

Breaking changes
~~~~~~~~~~~~~~~~


Deprecations
~~~~~~~~~~~~


Enhancements
~~~~~~~~~~~~
<<<<<<< HEAD
* Create :py:func:`~pvlib.pvsystem.PVSystem.fuentes_celltemp` and add `temperature_model='fuentes'``
  option to :py:class:`~pvlib.modelchain.ModelChain`. (:pull:`1042`) (:issue:`1073`)
=======
* Added :py:func:`pvlib.temperature.ross` for cell temperature modeling using
  only NOCT. (:pull:`1045`)
>>>>>>> b105021f


Bug fixes
~~~~~~~~~
* Fix issue with :py:func:`pvlib.temperature.fuentes` with timezone-aware
  inputs. (:issue:`1071`, :pull:`1072`)

Testing
~~~~~~~
* Add airspeed velocity performance testing configuration and a few benchmarks.
  (:issue:`419`, :pull:`1049`, :pull:`1059`)

Documentation
~~~~~~~~~~~~~
* Add gallery example about backtracking on sloped terrain. (:pull:`1077`)

Requirements
~~~~~~~~~~~~


Contributors
~~~~~~~~~~~~
* Kevin Anderson (:ghuser:`kanderso-nrel`)
* Will Holmgren (:ghuser:`wholmgren`)
* Cliff Hansen (:ghuser:`cwhanse`)<|MERGE_RESOLUTION|>--- conflicted
+++ resolved
@@ -13,13 +13,10 @@
 
 Enhancements
 ~~~~~~~~~~~~
-<<<<<<< HEAD
 * Create :py:func:`~pvlib.pvsystem.PVSystem.fuentes_celltemp` and add `temperature_model='fuentes'``
   option to :py:class:`~pvlib.modelchain.ModelChain`. (:pull:`1042`) (:issue:`1073`)
-=======
 * Added :py:func:`pvlib.temperature.ross` for cell temperature modeling using
   only NOCT. (:pull:`1045`)
->>>>>>> b105021f
 
 
 Bug fixes
