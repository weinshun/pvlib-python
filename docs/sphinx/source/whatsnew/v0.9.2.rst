.. _whatsnew_0920:

v0.9.2 (TBD)
-----------------------

Deprecations
~~~~~~~~~~~~

Enhancements
~~~~~~~~~~~~

Bug fixes
~~~~~~~~~
* :py:func:`pvlib.irradiance.get_total_irradiance` and
  :py:func:`pvlib.solarposition.spa_python` now raise an error instead
  of silently ignoring unknown parameters (:pull:`1437`)
* Fix a bug in :py:func:`pvlib.solarposition.sun_rise_set_transit_ephem`
  where passing localized timezones with large UTC offsets could return
  rise/set/transit times for the wrong day in recent versions of ``ephem``
  (:issue:`1449`, :pull:`1448`)


Testing
~~~~~~~

Documentation
~~~~~~~~~~~~~

Benchmarking
~~~~~~~~~~~~~
* Updated version of numba in asv.conf from 0.36.1 to 0.40.0 to solve numba/numpy conflict. (:issue:`1439`, :pull:`1440`)
<<<<<<< HEAD
* Improved the benchmark in solarposition.py (:issue:`1441`, :pull:`1443`)
=======
* Added benchmarks for the `pvlib.scaling` module (:pull:`1445`)
* Added a basic CI asv check (:issue:`1446`, :pull:`1454`)

>>>>>>> f928d396
Requirements
~~~~~~~~~~~~
* Minimum pandas version increased to v0.25.0, released July 18, 2019. (:pull:`1448`)

Contributors
~~~~~~~~~~~~
* Naman Priyadarshi (:ghuser:`Naman-Priyadarshi`)
<<<<<<< HEAD
* Chencheng Luo (:ghuser:`roger-lcc`)
=======
* Chencheng Luo (:ghuser:`roger-lcc`)
* Prajwal Borkar (:ghuser:`PrajwalBorkar`) 
>>>>>>> f928d396
<|MERGE_RESOLUTION|>--- conflicted
+++ resolved
@@ -29,13 +29,10 @@
 Benchmarking
 ~~~~~~~~~~~~~
 * Updated version of numba in asv.conf from 0.36.1 to 0.40.0 to solve numba/numpy conflict. (:issue:`1439`, :pull:`1440`)
-<<<<<<< HEAD
 * Improved the benchmark in solarposition.py (:issue:`1441`, :pull:`1443`)
-=======
 * Added benchmarks for the `pvlib.scaling` module (:pull:`1445`)
 * Added a basic CI asv check (:issue:`1446`, :pull:`1454`)
 
->>>>>>> f928d396
 Requirements
 ~~~~~~~~~~~~
 * Minimum pandas version increased to v0.25.0, released July 18, 2019. (:pull:`1448`)
@@ -43,9 +40,5 @@
 Contributors
 ~~~~~~~~~~~~
 * Naman Priyadarshi (:ghuser:`Naman-Priyadarshi`)
-<<<<<<< HEAD
 * Chencheng Luo (:ghuser:`roger-lcc`)
-=======
-* Chencheng Luo (:ghuser:`roger-lcc`)
-* Prajwal Borkar (:ghuser:`PrajwalBorkar`) 
->>>>>>> f928d396
+* Prajwal Borkar (:ghuser:`PrajwalBorkar`) 