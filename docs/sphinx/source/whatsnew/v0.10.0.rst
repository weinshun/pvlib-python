--- conflicted
+++ resolved
@@ -36,12 +36,6 @@
 
 * Added `map_variables` parameter to :py:func:`pvlib.iotools.read_srml`
   and :py:func:`pvlib.iotools.read_srml_month_from_solardat` (:pull:`1773`)
-<<<<<<< HEAD
-* Added a new module :py:mod:`pvlib.ivtools.mismatch` to contain functions for
-  combining IV curves. Added functions 
-  :py:func:`pvlib.ivtools.mismatch.prepare_curves` and 
-  :py:func:`pvlib.ivtools.mismatch.combine_curves`. (:pull:`1781`)
-=======
 * Allow passing keyword arguments to :py:func:`scipy:scipy.optimize.brentq` and
   :py:func:`scipy:scipy.optimize.newton` solvers in
   :py:func:`~pvlib.singlediode.bishop88_mpp`,
@@ -50,8 +44,10 @@
   tolerance and number of iterations can be set.
   (:issue:`1249`, :pull:`1764`)
 * Improved `ModelChainResult.__repr__` (:pull:`1236`)
-
->>>>>>> 0bc5a53d
+* Added a new module :py:mod:`pvlib.ivtools.mismatch` to contain functions for
+  combining IV curves. Added functions 
+  :py:func:`pvlib.ivtools.mismatch.prepare_curves` and 
+  :py:func:`pvlib.ivtools.mismatch.combine_curves`. (:pull:`1781`)
 
 Bug fixes
 ~~~~~~~~~
@@ -76,9 +72,6 @@
 ~~~~~~~~~~~~
 * Taos Transue (:ghuser:`reepoi`)
 * Adam R. Jensen (:ghuser:`AdamRJensen`)
-<<<<<<< HEAD
-* Abigail Jones (:ghuser:`ajonesr`)
-=======
 * Echedey Luis (:ghuser:`echedey-ls`)
 * Cliff Hansen (:ghuser:`cwhanse`)
->>>>>>> 0bc5a53d
+* Abigail Jones (:ghuser:`ajonesr`)