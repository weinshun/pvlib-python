--- conflicted
+++ resolved
@@ -102,14 +102,11 @@
   from DC power. Use parameter ``model`` to specify which inverter model to use.
   (:pull:`1147`, :issue:`998`, :pull:`1150`)
 * Added :py:func:`~pvlib.temperature.noct_sam`, a cell temperature model
-<<<<<<< HEAD
   implemented in SAM. (:pull:`1177`)
 * Added :py:func:`~pvlib.ivtools.sdm.pvsyst_temperature_coeff` to calculate
   the temperature coefficient of power for the pvsyst module model.
    (:pull:`1190`)
-=======
   implemented in SAM (:pull:`1177`, :pull:`1195`)
->>>>>>> 652a3ba7
 
 Bug fixes
 ~~~~~~~~~
