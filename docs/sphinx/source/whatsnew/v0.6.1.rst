--- conflicted
+++ resolved
@@ -61,11 +61,8 @@
 * Add option for :py:func:`pvlib.irradiance.disc` to use relative airmass
   by supplying `pressure=None`. (:issue:`449`)
 * Created :py:func:`pvlib.pvsystem.pvsyst_celltemp` to implement PVsyst's cell temperature model. (:issue:`552`)
-<<<<<<< HEAD
 * Created :py:func:`pvlib.bifacial.pvfactors_timeseries` to use open-source `pvfactors` package to calculate back surface irradiance (:issue:`421`)
-=======
 * Add `PVSystem` class method :py:func:`~pvlib.pvsystem.PVSystem.pvsyst_celltemp` (:issue:`633`)
->>>>>>> 5d2a6c82
 
 
 Bug fixes
