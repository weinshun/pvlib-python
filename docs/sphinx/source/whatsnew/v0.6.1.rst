--- conflicted
+++ resolved
@@ -19,7 +19,6 @@
   they will be removed in v0.7. Use the new :py:func:`pvlib.iotools.read_tmy2`
   and :py:func:`pvlib.iotools.read_tmy3` instead. (:issue:`261`)
 * Added keyword argument ``horizon`` to :func:`~pvlib.solarposition.pyephem`
-<<<<<<< HEAD
   and :func:`~pvlib.solarposition.calc_time` with default value ``'+0:00'``
 * Changed key names for `components` returned from :py:func:`pvlib.clearsky.detect_clearsky`
 * Changed function name from :py:func:`pvlib.solarposition.get_rise_set_transit` (deprecated)
@@ -30,7 +29,6 @@
   original paper describing the model. Output of
   :py:func:`pvlib.irradiance.dirint` and `:py:func:`pvlib.irradiance.dirindex`,
   are different when `min_cos_zenith` and `max_zenith` kwargs are used.
-=======
   and :func:`~pvlib.solarposition.calc_time` with default value ``'+0:00'``.
   (:issue:`588`)
 * Changed key names for `components` returned from
@@ -39,7 +37,6 @@
   (deprecated) to :py:func:`pvlib.solarposition.sun_rise_set_transit_spa.
   `sun_rise_set_transit_spa` requires time input to be localized to the
   specified latitude/longitude. (:issue:`316`)
->>>>>>> ef82a390
 
 
 Enhancements
