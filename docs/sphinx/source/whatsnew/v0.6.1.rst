.. _whatsnew_0601:

v0.6.1 (EST December, 2018)
---------------------------

This is a minor release. We recommend all users of v0.6.0 upgrade to this
release.

**Python 2.7 support will end on June 1, 2019**. Releases made after this
date will require Python 3. (:issue:`501`)

**Minimum pandas requirement bumped 0.14.0=>0.15.0**


API Changes
~~~~~~~~~~~
* Created the ``pvlib.iotools`` subpackage. (:issue:`29`, :issue:`261`)
* Deprecated ``tmy``, ``tmy.readtmy2`` and ``tmy.readtmy3``;
  they will be removed in v0.7. Use the new :py:func:`pvlib.iotools.read_tmy2`
  and :py:func:`pvlib.iotools.read_tmy3` instead. (:issue:`261`)
* Added keyword argument ``horizon`` to :func:`~pvlib.solarposition.pyephem`
  and :func:`~pvlib.solarposition.calc_time` with default value ``'+0:00'``.
  (:issue:`588`)
* Add `max_airmass` keyword argument to :py:func:`pvlib.irradiance.disc`.
  Default value (`max_airmass=12`) is consistent with polynomial fit in
  original paper describing the model. This change may result in different
  output of functions that use the `disc` *Kn* calculation for times when
  input zenith angles approach 90 degrees. This includes
  :py:func:`pvlib.irradiance.dirint` and :py:func:`pvlib.irradiance.dirindex`
  when `min_cos_zenith` and `max_zenith` kwargs are used, as well as
  :py:func:`pvlib.irradiance.gti_dirint`. (:issue:`450`)
* Changed key names for `components` returned from
  :py:func:`pvlib.clearsky.detect_clearsky`. (:issue:`596`)
* Changed function name from `pvlib.solarposition.get_rise_set_transit`
  (deprecated) to :py:func:`pvlib.solarposition.sun_rise_set_transit_spa.
  `sun_rise_set_transit_spa` requires time input to be localized to the
  specified latitude/longitude. (:issue:`316`)


Enhancements
~~~~~~~~~~~~
* Add :py:func:`~pvlib.solarposition.sun_rise_set_transit_ephem`to calculate sunrise, sunset
  and transit times using pyephem (:issue:`114`)
* Add geometric functions for sunrise, sunset, and sun transit times,
  :func:`~pvlib.solarposition.sun_rise_set_transit_geometric` (:issue:`114`)
* Add `Location` class method :py:func:`~pvlib.location.Location.get_sun_rise_set_transit`
* Created :py:func:`pvlib.iotools.read_srml` and
  :py:func:`pvlib.iotools.read_srml_month_from_solardat` to read University of
  Oregon Solar Radiation Monitoring Laboratory data. (:issue:`589`)
* Created :py:func:`pvlib.iotools.read_surfrad` to read NOAA SURFRAD data. (:issue:`590`)
* Created :py:func:`pvlib.iotools.read_midc` and :py:func:`pvlib.iotools.read_midc_raw_data_from_nrel`
  to read NREL MIDC data. (:issue:`601`)
* Use HRRR modeled surface temperature values instead of inferring from
  isobaric values and modeled wind speed instead of inferring from gust.
  (:issue:`604`)
* Change :py:func:`pvlib.pvsystem.sapm_spectral_loss` to avoid numpy warning.
* Add warning message when :py:func:`pvlib.spa` is reloaded. (:issue:`401`)
* Add option for :py:func:`pvlib.irradiance.disc` to use relative airmass
  by supplying `pressure=None`. (:issue:`449`)
* Created :py:func:`pvlib.pvsystem.pvsyst_celltemp` to implement PVsyst's cell temperature model. (:issue:`552`)


Bug fixes
~~~~~~~~~
* Fix when building documentation using Matplotlib 3.0 or greater.
* `~pvlib.spa.calculate_deltat`: Fix constant coefficient of the polynomial
  expression for years >= 1860 and < 1900, fix year 2050 which was
  returning 0. (:issue:`600`)
* Fix and improve :func:`~pvlib.solarposition.hour_angle` (:issue:`598`)
* Fix error in :func:`pvlib.clearsky.detect_clearsky` (:issue:`506`)
* Fix documentation errors when using IPython >= 7.0.
* Fix error in :func:`pvlib.modelchain.ModelChain.infer_spectral_model` (:issue:`619`)


Testing
~~~~~~~
* Add test for :func:`~pvlib.solarposition.hour_angle` (:issue:`597`)
* Update tests to be compatible with pytest 4.0. (:issue:`623`)


Contributors
~~~~~~~~~~~~
* Will Holmgren (:ghuser:`wholmgren`)
* Leland Boeman (:ghuser:`lboeman`)
* Cedric Leroy (:ghuser:`cedricleroy`)
* Ben Ellis (:ghuser:`bhellis725`)
* Cliff Hansen (:ghuser:`cwhanse`)
* Mark Mikofski (:ghuser:`mikofski`)
* Anton Driesse (:ghuser:`adriesse`)
<<<<<<< HEAD
* Cameron Stark (:ghuser:`camerontstark`)
=======
* Jonathan Gaffiot (:ghuser:`jgaffiot`)
>>>>>>> d6b22c37
<|MERGE_RESOLUTION|>--- conflicted
+++ resolved
@@ -87,8 +87,5 @@
 * Cliff Hansen (:ghuser:`cwhanse`)
 * Mark Mikofski (:ghuser:`mikofski`)
 * Anton Driesse (:ghuser:`adriesse`)
-<<<<<<< HEAD
 * Cameron Stark (:ghuser:`camerontstark`)
-=======
-* Jonathan Gaffiot (:ghuser:`jgaffiot`)
->>>>>>> d6b22c37
+* Jonathan Gaffiot (:ghuser:`jgaffiot`)