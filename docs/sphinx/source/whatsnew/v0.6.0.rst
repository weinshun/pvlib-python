--- conflicted
+++ resolved
@@ -5,7 +5,6 @@
 
 API Changes
 ~~~~~~~~~~~
-<<<<<<< HEAD
 * pvlib python is changing a handful of function names. In general, functions
   that can calculate a quantity using multiple algorithms now start
   with the prefix ``get_``. For example, ``relativeairmass`` can calculate
@@ -35,9 +34,7 @@
 * Removed 'klutcher' from get_sky_diffuse/total_irrad. This misspelling was
   deprecated long ago but never removed.
 
-=======
 * pvsystem.calcparams_desoto now requires arguments for each module model parameter.
->>>>>>> a3e05f29
 
 
 Enhancements
