.. _whatsnew_0600:

v0.6.0 (___, 2018)
---------------------

**Python 2.7 support will end on June 1, 2019**. Releases made after this
date will require Python 3. (:issue:`501`)


API Changes
~~~~~~~~~~~
* pvlib python is changing a handful of function names. In general, functions
  that can calculate a quantity using multiple algorithms now start
  with the prefix ``get_``. For example, ``relativeairmass`` can calculate
  airmass using one of many ``model`` arguments. Its name has been changed
  to ``get_relative_airmass``. The old function names remain in this
  release, but will emit a ``PVLibDeprecationWarning`` when called. The
  old functions will be removed in the 0.7 release. Functions composed
  of multiple words jammed together have been renamed with underscores
  separating the words (see above).
  Each change is detailed below. (:issue:`427`)
* Deprecated relativeairmass. relativeairmass will be removed in 0.7.
  Use the new get_relative_airmass instead. (:issue:`427`)
* Deprecated absoluteairmass. absoluteairmass will be removed in 0.7.
  Use the new get_absolute_airmass instead. (:issue:`427`)
* Deprecated irradiance.globalinplane. globalinplane will be removed in 0.7.
  Use the new irradiance.poa_components instead. (:issue:`427`)
* Added irradiance.poa_components. Function is the same as the now-deprecated
  irradiance.globalinplane, but adds 'poa_sky_diffuse' and
  'poa_ground_diffuse' to the output. (:issue:`427`)
* Deprecated irradiance.extraradiation. Use irradiance.get_extra_radiation
  instead. irradiance.extraradiation will be removed in 0.7. (:issue:`427`)
* Deprecated irradiance.grounddiffuse. Use irradiance.get_ground_diffuse
  instead. irradiance.grounddiffuse will be removed in 0.7. (:issue:`427`)
* Added irradiance.get_poa_sky_diffuse. (:issue:`427`)
* Deprecated irradiance.total_irrad. Use irradiance.get_total_poa_irradiance
  instead. irradiance.total_irrad will be removed in 0.7. (:issue:`427`)
* Removed 'klutcher' from get_sky_diffuse/total_irrad. This misspelling was
  deprecated long ago but never removed. (:issue:`97`)
* pvsystem.calcparams_desoto now requires arguments for each module model
  parameter. (:issue:`462`)
* Add losses_parameters attribute to PVSystem objects and remove the kwargs
  support from PVSystem.pvwatts_losses. Enables custom losses specification
  in ModelChain calculations. (:issue:`484`)
* removed irradiance parameter from ModelChain.run_model and ModelChain.prepare_inputs
* Add ``perez_enhancement`` keyword argument to clearsky.ineichen to control
  whether or not the "perez enhancement factor" is applied. The enhancement
  factor was always applied until now. Now it is turned off by default. The
  enhancement factor can yield unphysical results, especially for latitudes
  closer to the poles and especially in the winter months. It may yield
  improved results under other conditions. (:issue:`435`)


Enhancements
~~~~~~~~~~~~
* Add sea surface albedo in ``irradiance.py`` (:issue:`458`)
* Implement :meth:`~pvlib.modelchain.ModelChain.first_solar_spectral_loss`
  in ``modelchain.py`` (:issue:`359`)
* Clarify arguments ``Egref`` and ``dEgdT`` for
  :func:`~pvlib.pvsystem.calcparams_desoto` (:issue:`462`)
* Add pvsystem.calcparams_pvsyst to compute values for the single diode equation
  using the PVsyst v6 model (:issue:'470')
* Extend :func:`~pvlib.pvsystem.singlediode` with an additional keyword argument
  ``method`` in ``('lambertw', 'newton', 'brentq')``, default is ``'lambertw'``,
  to select a method to solve the single diode equation for points on the IV
  curve. Selecting either ``'brentq'`` or ``'newton'`` as the method uses
  :func:`~pvlib.singlediode.bishop88` with the corresponding method.
  (:issue:`410`)
* Implement new methods ``'brentq'`` and ``'newton'`` for solving the single
  diode equation for points on the IV curve. ``'brentq'`` uses a bisection
  method (Brent, 1973) that may be slow but guarantees a solution. ``'newton'``
  uses the Newton-Raphson method and may be faster but is not guaranteed to
  converge. However, ``'newton'`` should be safe for well-behaved IV curves.
  (:issue:`408`)
* Implement :func:`~pvlib.singlediode.bishop88` for explicit calculation
  of arbitrary IV curve points using diode voltage instead of cell voltage. If
  ``method`` is either ``'newton'`` or ``'brentq'`` and ``ivcurve_pnts`` in
  :func:`~pvlib.pvsystem.singlediode` is provided, the IV curve points will be
  log spaced instead of linear.
* Implement :func:`~pvlib.singlediode.estimate_voc` to estimate open
  circuit voltage by assuming :math:`R_{sh} \to \infty` and :math:`R_s=0` as an
  upper bound in bisection method for :func:`~pvlib.pvsystem.singlediode` when
  method is either ``'newton'`` or ``'brentq'``.
* Add :func:`~pvlib.pvsystem.max_power_point` method to compute the max power
  point using the new ``'brentq'`` method.
* Add new module ``pvlib.singlediode`` with low-level functions for
  solving the single diode equation such as:
  :func:`~pvlib.singlediode.bishop88`,
  :func:`~pvlib.singlediode.estimate_voc`,
  :func:`~pvlib.singlediode.bishop88_i_from_v`,
  :func:`~pvlib.singlediode.bishop88_v_from_i`, and
  :func:`~pvlib.singlediode.bishop88_mpp`.
* Add PVSyst thin-film recombination losses for CdTe and a:Si (:issue:`163`)
* Python 3.7 officially supported. (:issue:`496`)
* Improve performance of solarposition.ephemeris. (:issue:`512`)
* Improve performance of Location.get_airmass. Most noticeable when
  solar position is supplied, time index length is less than 10000, and
  method is looped over. (:issue:`502`)


Bug fixes
~~~~~~~~~
* Unset executable bits of irradiance.py and test_irradiance.py (:issue:`460`)
* Fix failing tests due to column order on Python 3.6+ and Pandas 0.23+
  (:issue:`464`)
* ModelChain.prepare_inputs failed to pass solar_position and airmass to
  Location.get_clearsky. Fixed. (:issue:`481`)
* Add User-Agent specification to TMY3 remote requests to avoid rejection.
  (:issue:`493`)
* Fix ``pvlib.irradiance.klucher`` output is different for Pandas Series vs.
  floats and NumPy arrays. (:issue:`508`)
* Make GitHub recognize the license, add AUTHORS.md, clarify shared copyright.
  (:issue:`503`)
<<<<<<< HEAD
* Fix argument order of longitude and latitude when querying weather forecasts by lonlat bounding box (:issue:`521`)
* Fix issue with non-zero direct irradiance contribution to Reindl, Klucher,
  and Hay-Davies diffuse sky algorithms when the sun is behind the array.
  (:issue:`526`)
* Fix issue with dividing by near-0 cos(solar_zenith) values in Reindl and
  Hay-Davies diffuse sky algorithms. (:issue:`432`)
=======
* Fix argument order of longitude and latitude when querying weather forecasts
  by lonlat bounding box (:issue:`521`)
>>>>>>> 487cdb91


Documentation
~~~~~~~~~~~~~
* Expand testing section with guidelines for functions, PVSystem/Location
  objects, and ModelChain.
* Updated several incorrect statements in ModelChain documentation regarding
  implementation status and default values. (:issue:`480`)
* Expanded general contributing and pull request guidelines.
* Added section on single diode equation with some detail on solutions used in
  pvlib-python (:issue:`518`)
* Minor improvements and updates to installation documentation. (:issue:`531`)
* Improve LocalizedPVSystem and LocalizedSingleAxisTracker documentation.
  (:issue:`532`)


Testing
~~~~~~~
* Add pytest-mock dependency
* Use pytest-mock to ensure that PVSystem and ModelChain methods call
  corresponding functions correctly. Removes implicit dependence on precise
  return values of some function/methods. (:issue:`394`)
* Additional test refactoring to limit test result dependence to a single
  function per test. (:issue:`394`)
* Use pytest-mock to ensure that ModelChain DC model is set up correctly.
* Add Python 3.7 to build matrix
* Make test_forecast.py more robust. (:issue:`293`)


Contributors
~~~~~~~~~~~~
* Will Holmgren
* Yu Cao
* Cliff Hansen
* Mark Mikofski
* Alan Mathew
<|MERGE_RESOLUTION|>--- conflicted
+++ resolved
@@ -111,17 +111,14 @@
   floats and NumPy arrays. (:issue:`508`)
 * Make GitHub recognize the license, add AUTHORS.md, clarify shared copyright.
   (:issue:`503`)
-<<<<<<< HEAD
 * Fix argument order of longitude and latitude when querying weather forecasts by lonlat bounding box (:issue:`521`)
 * Fix issue with non-zero direct irradiance contribution to Reindl, Klucher,
   and Hay-Davies diffuse sky algorithms when the sun is behind the array.
   (:issue:`526`)
 * Fix issue with dividing by near-0 cos(solar_zenith) values in Reindl and
   Hay-Davies diffuse sky algorithms. (:issue:`432`)
-=======
 * Fix argument order of longitude and latitude when querying weather forecasts
   by lonlat bounding box (:issue:`521`)
->>>>>>> 487cdb91
 
 
 Documentation
