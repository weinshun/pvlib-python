--- conflicted
+++ resolved
@@ -10,7 +10,8 @@
 Enhancements
 ~~~~~~~~~~~~
 * Multiple code style issues fixed that were reported by LGTM analysis. (:issue:`1275`, :pull:`1559`)
-* Add optional ``return_components`` parameter to :py:func:`pvlib.irradiance.haydavies` to return individual diffuse irradiance components (:issue:`1553`, :pull:`1568`)
+* Add optional ``return_components`` parameter to :py:func:`pvlib.irradiance.haydavies` to return
+  individual diffuse irradiance components (:issue:`1553`, :pull:`1568`)
 
 Bug fixes
 ~~~~~~~~~
@@ -36,8 +37,5 @@
 Contributors
 ~~~~~~~~~~~~
 * Christian Orner (:ghuser:`chrisorner`)
-<<<<<<< HEAD
 * Saurabh Aneja (:ghuser:`spaneja`)
-=======
-* Marcus Boumans (:ghuser:`bowie2211`)
->>>>>>> b7768b42
+* Marcus Boumans (:ghuser:`bowie2211`)