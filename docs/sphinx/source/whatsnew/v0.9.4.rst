--- conflicted
+++ resolved
@@ -41,16 +41,12 @@
   (:issue:`1565`, :pull:`1567`)
 * Added optional ``return_components`` parameter to :py:func:`pvlib.irradiance.haydavies` to return
   individual diffuse irradiance components (:issue:`1553`, :pull:`1568`)
-<<<<<<< HEAD
-* Add a function :py:func:`pvlib.ivtools.utils.astm_e1036` to perform ASTM E1036 extraction of IV
-  curve parameters (:pull:`1585`)
-
-=======
 * Added a module temperature model that accounts for radiative losses to the sky
   in a simplified way, using the Faiman model as an example.
   :py:func:`~pvlib.temperature.faiman_rad`
   (:issue:`1594`, :pull:`1595`)
->>>>>>> e6e5b043
+* Add a function :py:func:`pvlib.ivtools.utils.astm_e1036` to perform ASTM E1036 extraction of IV
+  curve parameters (:pull:`1585`)
 
 Bug fixes
 ~~~~~~~~~
