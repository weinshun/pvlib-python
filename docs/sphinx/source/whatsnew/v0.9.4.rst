--- conflicted
+++ resolved
@@ -13,14 +13,11 @@
   :py:func:`~pvlib.irradiance.complete_irradiance`.
   (:issue:`1565`, :pull:`1567`)
 * Added optional ``return_components`` parameter to :py:func:`pvlib.irradiance.haydavies` to return
-<<<<<<< HEAD
   individual diffuse irradiance components (:issue:`1553`, :pull:`1568`)
 * Testing :py:func:`pvlib.pvsystem.singlediode`, :py:func:`pvlib.pvsystem.v_from_i`,
   and :py:func:`pvlib.pvsystem.i_from_v` against precisely generated IV curve data.
   (:issue:`411`, :pull:`1573`)
-=======
   individual diffuse irradiance components. (:issue:`1553`, :pull:`1568`)
->>>>>>> 5b059143
 * Added a module temperature model that accounts for radiative losses to the sky
   in a simplified way, using the Faiman model as an example.
   :py:func:`~pvlib.temperature.faiman_rad` (:issue:`1594`, :pull:`1595`)
@@ -72,12 +69,9 @@
 * Naman Priyadarshi (:ghuser:`Naman-Priyadarshi`)
 * Adam R. Jensen (:ghuser:`AdamRJensen`)
 * Echedey Luis (:ghuser:`echedey-ls`)
-<<<<<<< HEAD
 * Taos Transue (:ghuser:`reepoi`)
-=======
 * Mark Mikofski (:ghuser:`mikofski`)
 * Mark Campanelli (:ghuser:`markcampanelli`)
 * Will Holmgren (:ghuser:`wholmgren`)
 * :ghuser:`avarf`
-* Marios Theristis (:ghuser:`mtheristis`)
->>>>>>> 5b059143
+* Marios Theristis (:ghuser:`mtheristis`)