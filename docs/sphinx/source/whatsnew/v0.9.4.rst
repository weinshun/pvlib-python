.. _whatsnew_0940:

v0.9.4 (anticipated December 2022)
----------------------------------

Deprecations
~~~~~~~~~~~~


Enhancements
~~~~~~~~~~~~
* Multiple code style issues fixed that were reported by LGTM analysis. (:issue:`1275`, :pull:`1559`)
* Added a direct IAM model :py:func:`pvlib.iam.schlick` which can be used with
  :py:func:`~pvlib.iam.marion_diffuse`, and a diffuse IAM model
  :py:func:`pvlib.iam.schlick_diffuse` (:pull:`1562`, :issue:`1564`)
* Added a function to calculate one of GHI, DHI, and DNI from values of the other two.
  :py:func:`~pvlib.irradiance.complete_irradiance`
  (:issue:`1565`, :pull:`1567`)
* Added optional ``return_components`` parameter to :py:func:`pvlib.irradiance.haydavies` to return
  individual diffuse irradiance components (:issue:`1553`, :pull:`1568`)
* Added a module temperature model that accounts for radiative losses to the sky
  in a simplified way, using the Faiman model as an example.
  :py:func:`~pvlib.temperature.faiman_rad`
  (:issue:`1594`, :pull:`1595`)

Bug fixes
~~~~~~~~~

* Fixed bug in :py:func:`pvlib.shading.masking_angle` and :py:func:`pvlib.bifacial.infinite_sheds._ground_angle`
  where zero ``gcr`` input caused a ZeroDivisionError (:issue:`1576`, :pull:`1589`)

Testing
~~~~~~~
* Corrected a flawed test for :py:func:`~pvlib.irradiance.get_ground_diffuse` (:issue:`1569`, :pull:`1575`)


Documentation
~~~~~~~~~~~~~
* Fixed equation in :py:func:`pvlib.iam.martin_ruiz` docstring (:issue:`1561`, :pull:`1599`)

Benchmarking
~~~~~~~~~~~~~
* Removed ``time_tracker_singleaxis`` function from tracking.py (:issue:`1508`, :pull:`1535`)

Requirements
~~~~~~~~~~~~


Contributors
~~~~~~~~~~~~
* Kirsten Perry (:ghuser:`kperrynrel`)
* Christian Orner (:ghuser:`chrisorner`)
* Saurabh Aneja (:ghuser:`spaneja`)
* Marcus Boumans (:ghuser:`bowie2211`)
* Yu Xie (:ghuser:`xieyupku`)
* Anton Driesse (:ghuser:`adriesse`)
* Cliff Hansen (:ghuser:`cwhanse`)
* Kevin Anderson (:ghuser:`kanderso-nrel`)
* Karel De Brabandere (:ghuser:`kdebrab`)
* Naman Priyadarshi (:ghuser:`Naman-Priyadarshi`)
<<<<<<< HEAD
* Anton Driesse (:ghuser:`adriesse`)
* Cliff Hansen (:ghuser:`cwhanse`)
* Kevin Anderson (:ghuser:`kanderso-nrel`)
=======
* Echedey Luis (:ghuser:`echedey-ls`)
>>>>>>> 8e0b724f
<|MERGE_RESOLUTION|>--- conflicted
+++ resolved
@@ -58,10 +58,7 @@
 * Kevin Anderson (:ghuser:`kanderso-nrel`)
 * Karel De Brabandere (:ghuser:`kdebrab`)
 * Naman Priyadarshi (:ghuser:`Naman-Priyadarshi`)
-<<<<<<< HEAD
 * Anton Driesse (:ghuser:`adriesse`)
 * Cliff Hansen (:ghuser:`cwhanse`)
 * Kevin Anderson (:ghuser:`kanderso-nrel`)
-=======
-* Echedey Luis (:ghuser:`echedey-ls`)
->>>>>>> 8e0b724f
+* Echedey Luis (:ghuser:`echedey-ls`)