.. _whatsnew_0940:

v0.9.4 (anticipated December 2022)
----------------------------------

Deprecations
~~~~~~~~~~~~
* In anticipation of implementing newer versions of the PVWatts model
  in the future and to clarify the relevant PVWatts model version for
  existing functionality, several parts of pvlib have been renamed from
  `pvwatts` to `pvwattsv5`:

    * ``pvlib.inverter.pvwatts`` is now :py:func:`pvlib.inverter.pvwattsv5`
    * ``pvlib.inverter.pvwatts_multi`` is now :py:func:`pvlib.inverter.pvwattsv5_multi`
    * ``pvlib.pvsystem.pvwatts_dc`` is now :py:func:`pvlib.pvsystem.pvwattsv5_dc`
    * ``pvlib.pvsystem.pvwatts_losses`` is now :py:func:`pvlib.pvsystem.pvwattsv5_losses`
    * ``pvlib.pvsystem.PVSystem.pvwatts_dc`` is now :py:meth:`pvlib.pvsystem.PVSystem.pvwattsv5_dc`
    * ``pvlib.pvsystem.PVSystem.pvwatts_losses`` is now :py:meth:`pvlib.pvsystem.PVSystem.pvwattsv5_losses`
    * ``pvlib.modelchain.ModelChain.pvwatts_dc`` is now :py:meth:`pvlib.modelchain.ModelChain.pvwattsv5_dc`
    * ``pvlib.modelchain.ModelChain.pvwatts_inverter`` is now :py:meth:`pvlib.modelchain.ModelChain.pvwattsv5_inverter`
    * ``pvlib.modelchain.ModelChain.pvwatts_losses`` is now :py:meth:`pvlib.modelchain.ModelChain.pvwattsv5_losses`
    
    * The ``model`` parameter to :py:meth:`pvlib.pvsystem.PVSystem.get_ac` should
      now be ``'pvwattsv5'`` instead of ``'pvwatts'``.
    * The ``dc_model``, ``ac_model``, and ``losses_model`` parameters of
      :py:class:`pvlib.modelchain.ModelChain` should now be ``'pvwattsv5'``
      instead of ``'pvwatts'``.

  The originals should continue to work for now (emitting a deprecation warning),
  but will be removed in a future release. (:issue:`1350`, :pull:`1558`)


Enhancements
~~~~~~~~~~~~
* Multiple code style issues fixed that were reported by LGTM analysis. (:issue:`1275`, :pull:`1559`)
* Added a direct IAM model :py:func:`pvlib.iam.schlick` which can be used with
  :py:func:`~pvlib.iam.marion_diffuse`, and a diffuse IAM model
  :py:func:`pvlib.iam.schlick_diffuse`. (:pull:`1562`, :issue:`1564`)
* Added a function to calculate one of GHI, DHI, and DNI from values of the other two.
  :py:func:`~pvlib.irradiance.complete_irradiance`.
  (:issue:`1565`, :pull:`1567`)
* Added optional ``return_components`` parameter to :py:func:`pvlib.irradiance.haydavies` to return
  individual diffuse irradiance components (:issue:`1553`, :pull:`1568`)
<<<<<<< HEAD
* Testing :py:func:`pvlib.pvsystem.singlediode`, :py:func:`pvlib.pvsystem.v_from_i`,
  and :py:func:`pvlib.pvsystem.i_from_v` against precisely generated IV curve data.
  (:issue:`411`, :pull:`1573`)
=======
* Added a module temperature model that accounts for radiative losses to the sky
  in a simplified way, using the Faiman model as an example.
  :py:func:`~pvlib.temperature.faiman_rad`
  (:issue:`1594`, :pull:`1595`)
* Add a function :py:func:`pvlib.ivtools.utils.astm_e1036` to perform ASTM E1036 extraction of IV
  curve parameters (:pull:`1585`)
>>>>>>> 771eb46c

Bug fixes
~~~~~~~~~

* Fixed bug in :py:func:`pvlib.shading.masking_angle` and :py:func:`pvlib.bifacial.infinite_sheds._ground_angle`
  where zero ``gcr`` input caused a ZeroDivisionError. (:issue:`1576`, :pull:`1589`)
* Fixed bug in :py:func:`pvlib.tools._golden_sect_DataFrame` so that a result is returned when the search
  interval is length 0 (which occurs in :py:func:`pvlib.pvsystem.singlediode` if v_oc is 0.) (:issue:`1603`, :pull:`1606`)

Testing
~~~~~~~
* Corrected a flawed test for :py:func:`~pvlib.irradiance.get_ground_diffuse` (:issue:`1569`, :pull:`1575`)


Documentation
~~~~~~~~~~~~~
* Added an FAQ page to the docs: :ref:`faq`. (:issue:`1546`, :pull:`1549`)
* Fixed equation in :py:func:`pvlib.iam.martin_ruiz` docstring (:issue:`1561`, :pull:`1599`)
* Fixed an error in :py:func:`pvlib.singlediode.bishop88_mpp` docstring (:issue:`1613`, :pull:`1615`)

Benchmarking
~~~~~~~~~~~~~
* Removed ``time_tracker_singleaxis`` function from tracking.py (:issue:`1508`, :pull:`1535`)

Requirements
~~~~~~~~~~~~


Contributors
~~~~~~~~~~~~
* Kirsten Perry (:ghuser:`kperrynrel`)
* Christian Orner (:ghuser:`chrisorner`)
* Saurabh Aneja (:ghuser:`spaneja`)
* Marcus Boumans (:ghuser:`bowie2211`)
* Michael Deceglie (:ghuser:`mdeceglie`)
* Yu Xie (:ghuser:`xieyupku`)
* Anton Driesse (:ghuser:`adriesse`)
* Cliff Hansen (:ghuser:`cwhanse`)
* Kevin Anderson (:ghuser:`kanderso-nrel`)
* Karel De Brabandere (:ghuser:`kdebrab`)
* Naman Priyadarshi (:ghuser:`Naman-Priyadarshi`)
<<<<<<< HEAD
* Echedey Luis (:ghuser:`echedey-ls`)
* Taos Transue (:ghuser:`reepoi`)
=======
* Adam R. Jensen (:ghuser:`AdamRJensen`)
* Echedey Luis (:ghuser:`echedey-ls`)
>>>>>>> 771eb46c
<|MERGE_RESOLUTION|>--- conflicted
+++ resolved
@@ -41,18 +41,15 @@
   (:issue:`1565`, :pull:`1567`)
 * Added optional ``return_components`` parameter to :py:func:`pvlib.irradiance.haydavies` to return
   individual diffuse irradiance components (:issue:`1553`, :pull:`1568`)
-<<<<<<< HEAD
 * Testing :py:func:`pvlib.pvsystem.singlediode`, :py:func:`pvlib.pvsystem.v_from_i`,
   and :py:func:`pvlib.pvsystem.i_from_v` against precisely generated IV curve data.
   (:issue:`411`, :pull:`1573`)
-=======
 * Added a module temperature model that accounts for radiative losses to the sky
   in a simplified way, using the Faiman model as an example.
   :py:func:`~pvlib.temperature.faiman_rad`
   (:issue:`1594`, :pull:`1595`)
 * Add a function :py:func:`pvlib.ivtools.utils.astm_e1036` to perform ASTM E1036 extraction of IV
   curve parameters (:pull:`1585`)
->>>>>>> 771eb46c
 
 Bug fixes
 ~~~~~~~~~
@@ -94,10 +91,6 @@
 * Kevin Anderson (:ghuser:`kanderso-nrel`)
 * Karel De Brabandere (:ghuser:`kdebrab`)
 * Naman Priyadarshi (:ghuser:`Naman-Priyadarshi`)
-<<<<<<< HEAD
-* Echedey Luis (:ghuser:`echedey-ls`)
-* Taos Transue (:ghuser:`reepoi`)
-=======
 * Adam R. Jensen (:ghuser:`AdamRJensen`)
 * Echedey Luis (:ghuser:`echedey-ls`)
->>>>>>> 771eb46c
+* Taos Transue (:ghuser:`reepoi`)