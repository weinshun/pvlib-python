.. _whatsnew_0910:

v0.9.1 (TBD)
--------------------------

Breaking changes
~~~~~~~~~~~~~~~~

Deprecations
~~~~~~~~~~~~
<<<<<<< HEAD
* Moved :py:func:`pvlib.bifacial.pvfactors_timeseries` to
 :py:func:`pvlib.bifacial.pvfactors.pvfactors_timeseries`.
 :py:module:`pvlib.bifacial` is now a sub-package. (:pull:`717`)

Enhancements
~~~~~~~~~~~~
* Added `pvlib.bifacial.infinite_sheds`, containing a model for irradiance
  on front and back surfaces of bifacial arrays. (:pull:`717`)
=======
* :py:func:`pvlib.modelchain.basic_chain` is deprecated.
  See :py:meth:`pvlib.modelchain.ModelChain.with_pvwatts` and
  :py:meth:`pvlib.modelchain.ModelChain.with_sapm` for alternative simplified
  :py:class:`~pvlib.modelchain.ModelChain` interfaces, although note that the
  inputs do not directly translate. (:pull:`1401`)

Enhancements
~~~~~~~~~~~~
* Added ``map_variables`` option to :func:`~pvlib.iotools.read_crn` (:pull:`1368`)
>>>>>>> c0c46b4d
* Added :py:func:`pvlib.temperature.prilliman` for modeling cell temperature
  at short time steps (:issue:`1081`, :pull:`1391`)

Bug fixes
~~~~~~~~~
* Address round-off effects in :py:func:`pvlib.ivtools.utils._schumaker_qspline`
  (:issue:`1311`, :pull:`1315`)
* Fixed a bug in :py:func:`pvlib.spectrum.spectrl2` where negative spectral irradiance
  values were returned when the sun is behind the plane of array (:issue:`1348`, :pull:`1349`)
* Fixed bug in :py:func:`pvlib.iotools.get_pvgis_hourly` where the ``optimal_surface_tilt``
  argument was not being passed to the ``optimalinclination`` request parameter (:pull:`1356`)
* Fixed bug in :py:func:`pvlib.bifacial.pvfactors_timeseries` where scalar ``surface_tilt``
  and ``surface_azimuth`` inputs caused an error (:issue:`1127`, :issue:`1332`, :pull:`1361`) 
* Added -99999 to list of values to map to nan in :func:`~pvlib.iotools.read_crn`
  (:issue:`1372`, :pull:`1368`)
* Changed the metadata entry for the wind speed unit to "Wind Speed Units" in
  the PSM3 iotools function (:pull:`1375`)
* Improved convergence when determining the maximum power point using
  for :py:func:`pvlib.pvsystem.singlediode` with ``method='lambertw'``. Tolerance
  is determined for the voltage at the maximum power point, and is improved
  from 0.01 V to 1e-8 V. (:issue:`1087`, :pull:`1089`)

Testing
~~~~~~~
* Updated test values to match the new values returned by the PVGIS TMY API. The difference
  is very minor (0.01 W/m2, affecting only a few beam irradiance values) (:pull:`1396`)

Documentation
~~~~~~~~~~~~~
* Fix documentation return error in :py:meth:`pvlib.forecast.ForecastModel.cloud_cover_to_transmittance_linear`
  (:issue:`1367`, :pull:`1370`)


Requirements
~~~~~~~~~~~~
* numpy >= 1.16.0 is now required for all python versions. (:pull:`1400`)


Contributors
~~~~~~~~~~~~
* Cliff Hansen (:ghuser:`cwhanse`)
* :ghuser:`Antoine-0`
* :ghuser:`Carlosbogo`
* Christian Weickhmann (:ghuser:`cweickhmann`)
* Kevin Anderson (:ghuser:`kanderso-nrel`)
* Adam R. Jensen (:ghuser:`AdamRJensen`)
* Johann Loux (:ghuser:`JoLo90`)<|MERGE_RESOLUTION|>--- conflicted
+++ resolved
@@ -8,16 +8,9 @@
 
 Deprecations
 ~~~~~~~~~~~~
-<<<<<<< HEAD
 * Moved :py:func:`pvlib.bifacial.pvfactors_timeseries` to
- :py:func:`pvlib.bifacial.pvfactors.pvfactors_timeseries`.
- :py:module:`pvlib.bifacial` is now a sub-package. (:pull:`717`)
-
-Enhancements
-~~~~~~~~~~~~
-* Added `pvlib.bifacial.infinite_sheds`, containing a model for irradiance
-  on front and back surfaces of bifacial arrays. (:pull:`717`)
-=======
+  :py:func:`pvlib.bifacial.pvfactors.pvfactors_timeseries`.
+  :py:module:`pvlib.bifacial` is now a sub-package. (:pull:`717`)
 * :py:func:`pvlib.modelchain.basic_chain` is deprecated.
   See :py:meth:`pvlib.modelchain.ModelChain.with_pvwatts` and
   :py:meth:`pvlib.modelchain.ModelChain.with_sapm` for alternative simplified
@@ -26,8 +19,9 @@
 
 Enhancements
 ~~~~~~~~~~~~
+* Added `pvlib.bifacial.infinite_sheds`, containing a model for irradiance
+  on front and back surfaces of bifacial arrays. (:pull:`717`)
 * Added ``map_variables`` option to :func:`~pvlib.iotools.read_crn` (:pull:`1368`)
->>>>>>> c0c46b4d
 * Added :py:func:`pvlib.temperature.prilliman` for modeling cell temperature
   at short time steps (:issue:`1081`, :pull:`1391`)
 
