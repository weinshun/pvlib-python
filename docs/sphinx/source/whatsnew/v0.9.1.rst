--- conflicted
+++ resolved
@@ -16,12 +16,9 @@
 
 Enhancements
 ~~~~~~~~~~~~
-<<<<<<< HEAD
 * Added ``map_variables`` option to :py:func:`pvlib.iotools.get_psm3` and
   :py:func:`pvlib.iotools.read_psm3` (:pull:`1374`)
-=======
 * Added ``map_variables`` option to :func:`~pvlib.iotools.read_crn` (:pull:`1368`)
->>>>>>> c0c46b4d
 * Added :py:func:`pvlib.temperature.prilliman` for modeling cell temperature
   at short time steps (:issue:`1081`, :pull:`1391`)
 
