.. _whatsnew_01040:


v0.10.4 (Anticipated March, 2024)
---------------------------------


Enhancements
~~~~~~~~~~~~


Bug fixes
~~~~~~~~~
* :py:class:`~pvlib.modelchain.ModelChain` now raises a more useful error when
  ``temperature_model_parameters`` are specified on the passed ``system`` instead of on its ``arrays``. (:issue:`1759`).

Testing
~~~~~~~


Documentation
~~~~~~~~~~~~~
<<<<<<< HEAD
* Improved references and description for :py:func:`~pvlib.irradiance.get_ground_diffuse`. (:pull:`1953`)
=======
* Fixed broken URLs in various docstrings. (:pull:`1957`)
>>>>>>> ffb86bb9

Requirements
~~~~~~~~~~~~


Contributors
~~~~~~~~~~~~
* :ghuser:`matsuobasho`
* :ghuser:`cwhanse`<|MERGE_RESOLUTION|>--- conflicted
+++ resolved
@@ -20,11 +20,9 @@
 
 Documentation
 ~~~~~~~~~~~~~
-<<<<<<< HEAD
 * Improved references and description for :py:func:`~pvlib.irradiance.get_ground_diffuse`. (:pull:`1953`)
-=======
 * Fixed broken URLs in various docstrings. (:pull:`1957`)
->>>>>>> ffb86bb9
+
 
 Requirements
 ~~~~~~~~~~~~
