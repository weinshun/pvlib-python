.. _whatsnew_01040:


v0.10.4 (Anticipated March, 2024)
---------------------------------


Enhancements
~~~~~~~~~~~~
* Added the Huld PV model used by PVGIS (:pull:`1940`)
* Add :py:func:`pvlib.iotools.get_solargis` for retrieving Solargis
  irradiance data. (:pull:`1969`)
* Added function :py:func:`pvlib.shading.projected_solar_zenith_angle`,
  a common calculation in shading and tracking. (:issue:`1734`, :pull:`1904`)
* Added :py:func:`~pvlib.iotools.get_solrad` for fetching irradiance data from
  the SOLRAD ground station network. (:pull:`1967`)
* Added metadata parsing to :py:func:`~pvlib.iotools.read_solrad` to follow the standard iotools
  convention of returning a tuple of (data, meta). Previously the function only returned a dataframe. (:pull:`1968`)

Bug fixes
~~~~~~~~~
* Fixed an error in solar position calculations when using
  :py:class:`pandas.DatetimeIndex` with ``unit`` other than ``'ns'`` (:issue:`1932`).
  The following functions were affected:

  - :py:class:`~pvlib.modelchain.ModelChain` and :py:func:`~pvlib.solarposition.get_solarposition` with the ``nrel_numpy`` and ``nrel_numba`` methods
  - :py:func:`~pvlib.solarposition.spa_python`
  - :py:func:`~pvlib.solarposition.sun_rise_set_transit_spa`
  - :py:func:`~pvlib.solarposition.nrel_earthsun_distance`
  - :py:func:`~pvlib.solarposition.hour_angle`
  - :py:func:`~pvlib.solarposition.sun_rise_set_transit_geometric`

* :py:class:`~pvlib.modelchain.ModelChain` now raises a more useful error when
  ``temperature_model_parameters`` are specified on the passed ``system`` instead of on its ``arrays``. (:issue:`1759`).
* :py:func:`pvlib.irradiance.ghi_from_poa_driesse_2023` now correctly makes use
  of the ``xtol`` argument. Previously, it was ignored. (:issue:`1970`, :pull:`1971`)
<<<<<<< HEAD
* Fixed incorrect unit conversion of precipitable water used for the Solcast iotools functions.
=======
* :py:class:`~pvlib.modelchain.ModelChain.infer_temperature_model` now raises a more useful error when
  the temperature model cannot be inferred (:issue:`1946`)
>>>>>>> c4a2b4bd

Testing
~~~~~~~


Documentation
~~~~~~~~~~~~~
* Improved references and description for :py:func:`~pvlib.irradiance.get_ground_diffuse`. (:pull:`1953`)
* Fixed broken URLs in various places. (:pull:`1957`, :pull:`1960`)
* Clarified documentation for :py:func:`~pvlib.irradiance.get_ground_diffuse`. (:pull:`1883`)


Requirements
~~~~~~~~~~~~
* Minimum version of pandas advanced from 0.25.0 to 1.3.0. (:pull:`1969`)
* Minimum version of numpy advanced from 1.16.0 to 1.17.3. (:pull:`1969`)


Contributors
~~~~~~~~~~~~
* Patrick Sheehan (:ghuser:`patricksheehan`)
* Echedey Luis (:ghuser:`echedey-ls`)
* Kevin Anderson (:ghuser:`kandersolar`)
* Cliff Hansen (:ghuser:`cwhanse`)
* Roma Koulikov (:ghuser:`matsuobasho`)
* Adam R. Jensen (:ghuser:`AdamRJensen`)
* Kevin Anderson (:ghuser:`kandersolar`)
* Peter Dudfield (:ghuser:`peterdudfield`)<|MERGE_RESOLUTION|>--- conflicted
+++ resolved
@@ -34,12 +34,9 @@
   ``temperature_model_parameters`` are specified on the passed ``system`` instead of on its ``arrays``. (:issue:`1759`).
 * :py:func:`pvlib.irradiance.ghi_from_poa_driesse_2023` now correctly makes use
   of the ``xtol`` argument. Previously, it was ignored. (:issue:`1970`, :pull:`1971`)
-<<<<<<< HEAD
 * Fixed incorrect unit conversion of precipitable water used for the Solcast iotools functions.
-=======
 * :py:class:`~pvlib.modelchain.ModelChain.infer_temperature_model` now raises a more useful error when
   the temperature model cannot be inferred (:issue:`1946`)
->>>>>>> c4a2b4bd
 
 Testing
 ~~~~~~~
@@ -66,5 +63,4 @@
 * Cliff Hansen (:ghuser:`cwhanse`)
 * Roma Koulikov (:ghuser:`matsuobasho`)
 * Adam R. Jensen (:ghuser:`AdamRJensen`)
-* Kevin Anderson (:ghuser:`kandersolar`)
 * Peter Dudfield (:ghuser:`peterdudfield`)