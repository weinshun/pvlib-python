.. _whatsnew_01040:


v0.10.4 (Anticipated March, 2024)
---------------------------------


Enhancements
~~~~~~~~~~~~
* Added the Huld PV model used by PVGIS (:pull:`1940`)
<<<<<<< HEAD
* Added :py:func:`~pvlib.iotools.get_solrad` for fetching irradiance data from
  the SOLRAD ground station network. (:pull:`1967`)

=======
* Added metadata parsing to :py:func:`~pvlib.iotools.read_solrad` to follow the standard iotools
  convention of returning a tuple of (data, meta). Previously the function only returned a dataframe. (:pull:`1968`)
>>>>>>> 33045d25

Bug fixes
~~~~~~~~~
* Fixed an error in solar position calculations when using
  :py:class:`pandas.DatetimeIndex` with ``unit`` other than ``'ns'`` (:issue:`1932`).
  The following functions were affected:

  - :py:class:`~pvlib.modelchain.ModelChain` and :py:func:`~pvlib.solarposition.get_solarposition` with the ``nrel_numpy`` and ``nrel_numba`` methods
  - :py:func:`~pvlib.solarposition.spa_python`
  - :py:func:`~pvlib.solarposition.sun_rise_set_transit_spa`
  - :py:func:`~pvlib.solarposition.nrel_earthsun_distance`
  - :py:func:`~pvlib.solarposition.hour_angle`
  - :py:func:`~pvlib.solarposition.sun_rise_set_transit_geometric`

* :py:class:`~pvlib.modelchain.ModelChain` now raises a more useful error when
  ``temperature_model_parameters`` are specified on the passed ``system`` instead of on its ``arrays``. (:issue:`1759`).
* :py:func:`pvlib.irradiance.ghi_from_poa_driesse_2023` now correctly makes use
  of the ``xtol`` argument. Previously, it was ignored. (:issue:`1970`, :pull:`1971`)

Testing
~~~~~~~


Documentation
~~~~~~~~~~~~~
* Improved references and description for :py:func:`~pvlib.irradiance.get_ground_diffuse`. (:pull:`1953`)
* Fixed broken URLs in various places. (:pull:`1957`, :pull:`1960`)
* Clarified documentation for :py:func:`~pvlib.irradiance.get_ground_diffuse`. (:pull:`1883`)


Requirements
~~~~~~~~~~~~


Contributors
~~~~~~~~~~~~
* Patrick Sheehan (:ghuser:`patricksheehan`)
* Echedey Luis (:ghuser:`echedey-ls`)
* Kevin Anderson (:ghuser:`kandersolar`)
* Cliff Hansen (:ghuser:`cwhanse`)
* :ghuser:`matsuobasho`
* Adam R. Jensen (:ghuser:`AdamRJensen`)
<<<<<<< HEAD
* Kevin Anderson (:ghuser:`kandersolar`)
=======
* Peter Dudfield (:ghuser:`peterdudfield`)
>>>>>>> 33045d25
<|MERGE_RESOLUTION|>--- conflicted
+++ resolved
@@ -8,14 +8,11 @@
 Enhancements
 ~~~~~~~~~~~~
 * Added the Huld PV model used by PVGIS (:pull:`1940`)
-<<<<<<< HEAD
 * Added :py:func:`~pvlib.iotools.get_solrad` for fetching irradiance data from
   the SOLRAD ground station network. (:pull:`1967`)
 
-=======
 * Added metadata parsing to :py:func:`~pvlib.iotools.read_solrad` to follow the standard iotools
   convention of returning a tuple of (data, meta). Previously the function only returned a dataframe. (:pull:`1968`)
->>>>>>> 33045d25
 
 Bug fixes
 ~~~~~~~~~
@@ -58,8 +55,5 @@
 * Cliff Hansen (:ghuser:`cwhanse`)
 * :ghuser:`matsuobasho`
 * Adam R. Jensen (:ghuser:`AdamRJensen`)
-<<<<<<< HEAD
 * Kevin Anderson (:ghuser:`kandersolar`)
-=======
-* Peter Dudfield (:ghuser:`peterdudfield`)
->>>>>>> 33045d25
+* Peter Dudfield (:ghuser:`peterdudfield`)