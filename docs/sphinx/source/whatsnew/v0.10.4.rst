.. _whatsnew_01040:


v0.10.4 (Anticipated March, 2024)
---------------------------------


Enhancements
~~~~~~~~~~~~
* Added the Huld PV model used by PVGIS (:pull:`1940`)


Bug fixes
~~~~~~~~~
* Fixed an error in solar position calculations when using
  :py:class:`pandas.DatetimeIndex` with ``unit`` other than ``'ns'`` (:issue:`1932`).
  The following functions were affected:

  - :py:class:`~pvlib.modelchain.ModelChain` and :py:func:`~pvlib.solarposition.get_solarposition` with the ``nrel_numpy`` and ``nrel_numba`` methods
  - :py:func:`~pvlib.solarposition.spa_python`
  - :py:func:`~pvlib.solarposition.sun_rise_set_transit_spa`
  - :py:func:`~pvlib.solarposition.nrel_earthsun_distance`
  - :py:func:`~pvlib.solarposition.hour_angle`
  - :py:func:`~pvlib.solarposition.sun_rise_set_transit_geometric`

* :py:class:`~pvlib.modelchain.ModelChain` now raises a more useful error when
  ``temperature_model_parameters`` are specified on the passed ``system`` instead of on its ``arrays``. (:issue:`1759`).
* :py:func:`pvlib.irradiance.ghi_from_poa_driesse_2023` now correctly makes use
  of the ``xtol`` argument. Previously, it was ignored. (:issue:`1970`, :pull:`1971`)

Testing
~~~~~~~


Documentation
~~~~~~~~~~~~~
<<<<<<< HEAD
* Improved references and description for :py:func:`~pvlib.irradiance.get_ground_diffuse`. (:pull:`1953`)
* Fixed broken URLs in various docstrings. (:pull:`1957`)
=======
* Fixed broken URLs in various places. (:pull:`1957`, :pull:`1960`)
* Clarified documentation for :py:func:`~pvlib.irradiance.get_ground_diffuse`. (:pull:`1883`)
>>>>>>> 1e4d6f5f


Requirements
~~~~~~~~~~~~


Contributors
~~~~~~~~~~~~
<<<<<<< HEAD
* :ghuser:`matsuobasho`
* :ghuser:`cwhanse`
=======
* Patrick Sheehan (:ghuser:`patricksheehan`)
* Echedey Luis (:ghuser:`echedey-ls`)
* Kevin Anderson (:ghuser:`kandersolar`)
* Cliff Hansen (:ghuser:`cwhanse`)
* :ghuser:`matsuobasho`
* Adam R. Jensen (:ghuser:`AdamRJensen`)
* Peter Dudfield (:ghuser:`peterdudfield`)
>>>>>>> 1e4d6f5f
<|MERGE_RESOLUTION|>--- conflicted
+++ resolved
@@ -34,13 +34,9 @@
 
 Documentation
 ~~~~~~~~~~~~~
-<<<<<<< HEAD
 * Improved references and description for :py:func:`~pvlib.irradiance.get_ground_diffuse`. (:pull:`1953`)
-* Fixed broken URLs in various docstrings. (:pull:`1957`)
-=======
 * Fixed broken URLs in various places. (:pull:`1957`, :pull:`1960`)
 * Clarified documentation for :py:func:`~pvlib.irradiance.get_ground_diffuse`. (:pull:`1883`)
->>>>>>> 1e4d6f5f
 
 
 Requirements
@@ -49,15 +45,10 @@
 
 Contributors
 ~~~~~~~~~~~~
-<<<<<<< HEAD
-* :ghuser:`matsuobasho`
-* :ghuser:`cwhanse`
-=======
 * Patrick Sheehan (:ghuser:`patricksheehan`)
 * Echedey Luis (:ghuser:`echedey-ls`)
 * Kevin Anderson (:ghuser:`kandersolar`)
 * Cliff Hansen (:ghuser:`cwhanse`)
 * :ghuser:`matsuobasho`
 * Adam R. Jensen (:ghuser:`AdamRJensen`)
-* Peter Dudfield (:ghuser:`peterdudfield`)
->>>>>>> 1e4d6f5f
+* Peter Dudfield (:ghuser:`peterdudfield`)