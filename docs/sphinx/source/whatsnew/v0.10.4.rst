--- conflicted
+++ resolved
@@ -8,9 +8,7 @@
 Enhancements
 ~~~~~~~~~~~~
 * Added the Huld PV model used by PVGIS (:pull:`1940`)
-<<<<<<< HEAD
 * Added a method to fit the Huld PV model (:pull:`1979`)
-=======
 * Add :py:func:`~pvlib.iotools.get_solargis` for retrieving Solargis
   irradiance data. (:pull:`1969`)
 * Added function :py:func:`pvlib.shading.projected_solar_zenith_angle`,
@@ -19,7 +17,6 @@
   the SOLRAD ground station network. (:pull:`1967`)
 * Added metadata parsing to :py:func:`~pvlib.iotools.read_solrad` to follow the standard iotools
   convention of returning a tuple of (data, meta). Previously the function only returned a dataframe. (:pull:`1968`)
->>>>>>> 2f04c269
 
 
 Bug fixes
