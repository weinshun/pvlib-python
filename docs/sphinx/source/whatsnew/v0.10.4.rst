--- conflicted
+++ resolved
@@ -29,8 +29,5 @@
 
 Contributors
 ~~~~~~~~~~~~
-<<<<<<< HEAD
 * Cliff Hansen (:ghuser:`cwhanse`)
-=======
-* :ghuser:`matsuobasho`
->>>>>>> 6bb149fa
+* :ghuser:`matsuobasho`