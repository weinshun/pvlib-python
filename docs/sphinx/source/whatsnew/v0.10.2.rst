--- conflicted
+++ resolved
@@ -19,19 +19,16 @@
 * Added a continuous version of the Erbs diffuse-fraction/decomposition model.
   :py:func:`pvlib.irradiance.erbs_driesse` (:issue:`1755`, :pull:`1834`)
 * Added :py:func:`~pvlib.iam.interp` option as AOI losses model in
-<<<<<<< HEAD
   :py:class:`pvlib.modelchain.ModelChain` and
   :py:class:`pvlib.pvsystem.PVSystem`. (:issue:`1742`, :pull:`1832`)
 * Added :py:func:`~pvlib.iam.convert` and :py:func:`~pvlib.iam.fit` that
   convert between IAM models, and that fit an IAM model to data. (:issue:`1824`, :pull:`1827`)
-=======
   :py:class:`~pvlib.modelchain.ModelChain` and
   :py:class:`~pvlib.pvsystem.PVSystem`. (:issue:`1742`, :pull:`1832`)
 * :py:class:`~pvlib.pvsystem.PVSystem` objects with a single
   :py:class:`~pvlib.pvsystem.Array` can now be created without wrapping the
   ``Array`` in a list first. (:issue:`1831`, :pull:`1854`)
 
->>>>>>> af8dde56
 
 Bug fixes
 ~~~~~~~~~
@@ -83,9 +80,8 @@
 * Anton Driesse (:ghuser:`adriesse`)
 * Lukas Grossar (:ghuser:`tongpu`)
 * Areeba Turabi (:ghuser:`aturabi`)
-<<<<<<< HEAD
 * Cliff Hansen (:ghuser:`cwhanse`)
-=======
+
 * Saurabh Aneja (:ghuser:`spaneja`)
 * Miroslav Šedivý (:ghuser:`eumiro`)
 * kjsauer (:ghuser:`kjsauer`)
@@ -93,5 +89,4 @@
 * Cliff Hansen (:ghuser:`cwhanse`)
 * Will Holmgren (:ghuser:`wholmgren`)
 * Mark Mikofski (:ghuser:`mikofski`)
-* Kevin Anderson (:ghuser:`kandersolar`)
->>>>>>> af8dde56
+* Kevin Anderson (:ghuser:`kandersolar`)