.. _whatsnew_01020:


v0.10.2 (Anticipated September, 2023)
-------------------------------------


Deprecations
~~~~~~~~~~~~


Enhancements
~~~~~~~~~~~~
* Added support for dates to be specified as strings in the iotools get functions:
  :py:func:`pvlib.iotools.get_pvgis_hourly`, :py:func:`pvlib.iotools.get_cams`,
  :py:func:`pvlib.iotools.get_bsrn`, and :py:func:`pvlib.iotools.read_midc_raw_data_from_nrel`.
  (:pull:`1800`)
<<<<<<< HEAD
* Added a new module :py:mod:`pvlib.ivtools.mismatch` to contain functions for
  combining IV curves. Added functions 
  :py:func:`pvlib.ivtools.mismatch.prepare_curves` and 
  :py:func:`pvlib.ivtools.mismatch.combine_curves`. (:pull:`1781`)
=======
* Added option to infer threshold values for 
  :py:func:`pvlib.clearsky.detect_clearsky` (:issue:`1808`, :pull:`1784`)
>>>>>>> 51910d1b


Bug fixes
~~~~~~~~~
* :py:func:`~pvlib.iotools.get_psm3` no longer incorrectly returns clear-sky
  DHI instead of clear-sky GHI when requesting ``ghi_clear``. (:pull:`1819`)

Testing
~~~~~~~
* Added GitHub action to lint file changes with Flake8, replacing Stickler-CI.
  (:issue:`776`, :issue:`1722`, :pull:`1786`)

Documentation
~~~~~~~~~~~~~
* Added docstring detail for :py:func:`pvlib.iam.schlick_diffuse`.
  (:issue:`1811`, :pull:`1812`)
* Removed Stickler-CI integration as the service has ceased June 2023.
  (:issue:`1722`, :pull:`1723`)

Requirements
~~~~~~~~~~~~


Contributors
~~~~~~~~~~~~
* Adam R. Jensen (:ghuser:`AdamRJensen`)
<<<<<<< HEAD
* Abigail Jones (:ghuser:`ajonesr`)
=======
* Abigail Jones (:ghuser:`ajonesr`)
* Taos Transue (:ghuser:`reepoi`)
>>>>>>> 51910d1b
<|MERGE_RESOLUTION|>--- conflicted
+++ resolved
@@ -15,15 +15,12 @@
   :py:func:`pvlib.iotools.get_pvgis_hourly`, :py:func:`pvlib.iotools.get_cams`,
   :py:func:`pvlib.iotools.get_bsrn`, and :py:func:`pvlib.iotools.read_midc_raw_data_from_nrel`.
   (:pull:`1800`)
-<<<<<<< HEAD
 * Added a new module :py:mod:`pvlib.ivtools.mismatch` to contain functions for
   combining IV curves. Added functions 
   :py:func:`pvlib.ivtools.mismatch.prepare_curves` and 
   :py:func:`pvlib.ivtools.mismatch.combine_curves`. (:pull:`1781`)
-=======
 * Added option to infer threshold values for 
   :py:func:`pvlib.clearsky.detect_clearsky` (:issue:`1808`, :pull:`1784`)
->>>>>>> 51910d1b
 
 
 Bug fixes
@@ -50,9 +47,5 @@
 Contributors
 ~~~~~~~~~~~~
 * Adam R. Jensen (:ghuser:`AdamRJensen`)
-<<<<<<< HEAD
 * Abigail Jones (:ghuser:`ajonesr`)
-=======
-* Abigail Jones (:ghuser:`ajonesr`)
-* Taos Transue (:ghuser:`reepoi`)
->>>>>>> 51910d1b
+* Taos Transue (:ghuser:`reepoi`)