--- conflicted
+++ resolved
@@ -37,14 +37,11 @@
   (:issue:`1722`, :pull:`1723`)
 * Fix and update example in :py:func:`pvlib.pvsystem.retrieve_sam`.
   (:issue:`1741`, :pull:`1833`)
-<<<<<<< HEAD
-* Update definition of snow events parameter for :py:func:`pvlib.snow.loss_townsend`.
-  (:issue:`1839`, :pull:`1839`)
-=======
 * Fix error in :py:func:`pvlib.iotools.get_pvgis_hourly` documentation of `surface_azimuth`.
   (:issue:`1724`, :pull:`1838`)
->>>>>>> 3e16ba99
-
+* Update definition of snow events parameter for :py:func:`pvlib.snow.loss_townsend`.
+  (:issue:`1839`, :pull:`1840`)
+  
 Requirements
 ~~~~~~~~~~~~
 
@@ -55,8 +52,5 @@
 * Abigail Jones (:ghuser:`ajonesr`)
 * Taos Transue (:ghuser:`reepoi`)
 * NativeSci (:ghuser:`nativesci`)
-<<<<<<< HEAD
-* Areeba Turabi (:ghuser:`aturabi`)
-=======
 * Lukas Grossar (:ghuser:`tongpu`)
->>>>>>> 3e16ba99
+* Areeba Turabi (:ghuser:`aturabi`)