.. _whatsnew_0720:

v0.7.2 (Month day, year)
-------------------------

Enhancements
~~~~~~~~~~~~
* TMY3 dataframe returned by :py:func:`~pvlib.iotools.read_tmy3` now contains
  the original ``Date (MM/DD/YYYY)`` and ``Time (HH:MM)`` columns that the
  indices were parsed from (:pull:`866`)

Bug fixes
~~~~~~~~~
* Fix :py:func:`~pvlib.iotools.read_tmy3` parsing when February contains
  a leap year (:pull:`866`)
* Implement NREL Developer Network API key for consistent success with API
  calls in :py:mod:`pvlib.tests.iotools.test_psm3` (:pull:`873`)

Documentation
~~~~~~~~~~~~~
* Add NumFOCUS affiliation to Sphinx documentation :pull:`862`

Requirements
~~~~~~~~~~~~
* nrel-pysam (optional) minimum set to v1.0.0 (:issue:`874`)

Contributors
~~~~~~~~~~~~
* Mark Mikofski (:ghuser:`mikofski`)
<<<<<<< HEAD
* Cameron T. Stark (:ghuser:`camerontstark`)
=======
* Cliff Hansen (:ghuser:`cwhanse`)
>>>>>>> 160c32b0
<|MERGE_RESOLUTION|>--- conflicted
+++ resolved
@@ -27,8 +27,5 @@
 Contributors
 ~~~~~~~~~~~~
 * Mark Mikofski (:ghuser:`mikofski`)
-<<<<<<< HEAD
-* Cameron T. Stark (:ghuser:`camerontstark`)
-=======
 * Cliff Hansen (:ghuser:`cwhanse`)
->>>>>>> 160c32b0
+* Cameron T. Stark (:ghuser:`camerontstark`)