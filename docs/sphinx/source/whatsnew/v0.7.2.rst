--- conflicted
+++ resolved
@@ -48,13 +48,10 @@
   and various test functions.
 * Fix :py:func:`~pvlib.iotools.read_tmy3` so that when coerced to a single year
   the TMY3 index will be monotonically increasing. (:pull:`910`)
-<<<<<<< HEAD
+* Fix :py:func:`pvlib.spa.julian_day_dt` so that microseconds are scaled
+  correctly (:issue:`940`) (:pull:`942`)
 * Limit cftime<=1.1.0 to alleviate errors from netcdf4 time handling in
   forecast.py (:pull:`947`)
-=======
-* Fix :py:func:`pvlib.spa.julian_day_dt` so that microseconds are scaled
-  correctly (:issue:`940`) (:pull:`942`)
->>>>>>> b91d1788
 
 Testing
 ~~~~~~~
