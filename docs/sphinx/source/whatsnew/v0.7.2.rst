--- conflicted
+++ resolved
@@ -13,12 +13,9 @@
 * TMY3 dataframe returned by :py:func:`~pvlib.iotools.read_tmy3` now contains
   the original ``Date (MM/DD/YYYY)`` and ``Time (HH:MM)`` columns that the
   indices were parsed from (:pull:`866`)
-<<<<<<< HEAD
 * Add :py:func:`~pvlib.pvsystem.PVSystem.faiman` and added 
   ``temperature_model='faiman'`` option to :py:class:`pvlib.modelchain.ModelChain`.
-=======
 * Add Kimber soiling model :py:func:`pvlib.losses.soiling_kimber` (:pull:`860`)
->>>>>>> 64a6498b
 
 Bug fixes
 ~~~~~~~~~
@@ -43,12 +40,9 @@
 Contributors
 ~~~~~~~~~~~~
 * Mark Mikofski (:ghuser:`mikofski`)
-<<<<<<< HEAD
 * Kevin Anderson (:ghuser:`kanderso-nrel`)
-=======
 * Cliff Hansen (:ghuser:`cwhanse`)
 * Cameron T. Stark (:ghuser:`camerontstark`)
 * Will Holmgren (:ghuser:`wholmgren`)
 * Kevin Anderson (:ghuser:`kanderso-nrel`)
-* Karthikeyan Singaravelan (:ghuser:`tirkarthi`)
->>>>>>> 64a6498b
+* Karthikeyan Singaravelan (:ghuser:`tirkarthi`)