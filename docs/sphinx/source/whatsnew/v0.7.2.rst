.. _whatsnew_0720:

v0.7.2 (Month day, year)
-------------------------

API Changes
~~~~~~~~~~~
* :py:class:`pvlib.forecast.ForecastModel` now requires ``start`` and ``end``
  arguments to be tz-localized. (:issue:`877`, :pull:`879`)
* :py:func:`pvlib.iotools.read_tmy3` when coerced to a single year now returns
  indices that are monotonically increasing. Therefore, the last index will be
  January 1, 00:00 of the *next* year. (:pull:`910`)
* Renamed ``pvlib.losses`` to :py:mod:`pvlib.soiling`. Additional loss
  models will go into code modules named for the loss or effect type.
  (:issue:`935`, :issue:`891`)
* Renamed ``pvlib.losses.soiling_hsu`` to :py:func:`pvlib.soiling.hsu`
  (:issue:`935`)

Enhancements
~~~~~~~~~~~~
* TMY3 dataframe returned by :py:func:`~pvlib.iotools.read_tmy3` now contains
  the original ``Date (MM/DD/YYYY)`` and ``Time (HH:MM)`` columns that the
  indices were parsed from. (:pull:`866`)
* Add :py:func:`pvlib.pvsystem.PVSystem.faiman` and added
  ``temperature_model='faiman'`` option to :py:class:`~pvlib.modelchain.ModelChain`
  (:pull:`897`) (:issue:`836`).
<<<<<<< HEAD
* Add Kimber soiling model :py:func:`pvlib.losses.soiling_kimber`. (:pull:`860`)
* Add :py:func:`pvlib.iotools.read_pvgis_tmy` for files downloaded using the
=======
* Add Kimber soiling model :py:func:`pvlib.soiling.kimber`. (:pull:`860`,
   :issue`935`)
* Add :func:`~pvlib.iotools.read_pvgis_tmy` for files downloaded using the
>>>>>>> 6b03e9d5
  PVGIS tool. (:issue:`880`)
* Add :py:func:`pvlib.temperature.sapm_cell_from_module` to convert back of
  module temperature to cell temperature (:issue:`927`)
* Add new module :py:mod:`pvlib.snow` to contain models related to snow coverage and effects on a PV system. (:pull:`764`)
* Add snow coverage model :py:func:`pvlib.snow.coverage_nrel` and function to identify when modules are fully covered by snow :py:func:`pvlib.snow.fully_covered_nrel`. (:issue:`577`)
* Add function :py:func:`pvlib.snow.dc_loss_nrel` for effect of snow coverage on DC output. (:pull:`764`)

Bug fixes
~~~~~~~~~
* Fix :py:func:`~pvlib.iotools.read_tmy3` parsing when February contains
  a leap year. (:pull:`866`)
* Implement NREL Developer Network API key for consistent success with API
  calls in :py:mod:`pvlib.tests.iotools.test_psm3`. (:pull:`873`)
* Fix issue with :py:class:`pvlib.location.Location` creation when
  passing ``tz=datetime.timezone.utc``. (:pull:`879`)
* Fix documentation homepage title to "pvlib python" based on first heading on
  the page. (:pull:`890`) (:issue:`888`)
* Fix missing
  `0.7.0 what's new <https://pvlib-python.readthedocs.io/en/stable/whatsnew.html#v0-7-0-december-18-2019>`_
  entries about changes to ``PVSystem.pvwatts_ac``. Delete unreleased
  0.6.4 what's new file. (:issue:`898`)
* Compatibility with cftime 1.1. (:issue:`895`)
* Minor implemention changes to avoid runtime and deprecation warnings in
  :py:func:`~pvlib.clearsky.detect_clearsky`,
  :py:func:`~pvlib.iam.martin_ruiz_diffuse`,
  :py:func:`~pvlib.losses.soiling_hsu`,
  and various test functions.
* Fix :py:func:`~pvlib.iotools.read_tmy3` so that when coerced to a single year
  the TMY3 index will be monotonically increasing. (:pull:`910`)
* Fix :py:func:`pvlib.spa.julian_day_dt` so that microseconds are scaled
  correctly (:issue:`940`) (:pull:`942`)

Testing
~~~~~~~
* Rename `system` fixture to `sapm_dc_snl_ac_system` in model chain
  tests. (:issue:`908`, :pull:`915`).
* Implement `pytest-remotedata <https://github.com/astropy/pytest-remotedata>`_
  to increase test suite speed. Requires ``--remote-data`` pytest flag to
  execute data retrieval tests over a network. (:issue:`882`)(:pull:`896`)
* Add Python3.8 to Azure Pipelines CI. (:issue:`903`)(:pull:`904`)
* Add documentation build test to Azure Pipelines CI. (:pull:`909`)
* Implement the `pytest.mark.flaky` decorator from `pytest-rurunfailures`
  `<https://github.com/pytest-dev/pytest-rerunfailures>`_ on all network
  dependent iotools tests to repeat them on failure. (:pull:`919`)
* Separate azure-pipelines.yml platform-specific tests to their own templates
  located in ``./ci/azure/``.  (:pull:`926`)

Documentation
~~~~~~~~~~~~~
* Add NumFOCUS affiliation to Sphinx documentation. (:pull:`862`)
* Add example of IV curve generation. (:pull:`872`)
* Add section about gallery examples to Contributing guide. (:pull:`905`)
* Add section with link to Code of Conduct in Contributing guide. (:pull:`922`)
* Add example of GHI to POA transposition (:pull:`933`)

Requirements
~~~~~~~~~~~~
* nrel-pysam (optional) minimum set to v1.0.0 (:issue:`874`)

Contributors
~~~~~~~~~~~~
* Mark Mikofski (:ghuser:`mikofski`)
* Cliff Hansen (:ghuser:`cwhanse`)
* Cameron T. Stark (:ghuser:`camerontstark`)
* Will Holmgren (:ghuser:`wholmgren`)
* Kevin Anderson (:ghuser:`kanderso-nrel`)
* Karthikeyan Singaravelan (:ghuser:`tirkarthi`)
* Siyan (Veronica) Guo (:ghuser:`veronicaguo`)
* Eric Fitch (:ghuser:`ericf900`)
* Joseph Palakapilly (:ghuser:`JPalakapilly`)<|MERGE_RESOLUTION|>--- conflicted
+++ resolved
@@ -24,14 +24,11 @@
 * Add :py:func:`pvlib.pvsystem.PVSystem.faiman` and added
   ``temperature_model='faiman'`` option to :py:class:`~pvlib.modelchain.ModelChain`
   (:pull:`897`) (:issue:`836`).
-<<<<<<< HEAD
 * Add Kimber soiling model :py:func:`pvlib.losses.soiling_kimber`. (:pull:`860`)
 * Add :py:func:`pvlib.iotools.read_pvgis_tmy` for files downloaded using the
-=======
 * Add Kimber soiling model :py:func:`pvlib.soiling.kimber`. (:pull:`860`,
    :issue`935`)
 * Add :func:`~pvlib.iotools.read_pvgis_tmy` for files downloaded using the
->>>>>>> 6b03e9d5
   PVGIS tool. (:issue:`880`)
 * Add :py:func:`pvlib.temperature.sapm_cell_from_module` to convert back of
   module temperature to cell temperature (:issue:`927`)
