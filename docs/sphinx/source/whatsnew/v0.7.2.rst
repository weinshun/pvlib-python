.. _whatsnew_0720:

v0.7.2 (Month day, year)
-------------------------

API Changes
~~~~~~~~~~~
* :py:class:`pvlib.forecast.ForecastModel` now requires ``start`` and ``end``
  arguments to be tz-localized. (:issue:`877`, :pull:`879`)
* :py:func:`pvlib.iotools.read_tmy3` when coerced to a single year now returns
  indices that are monotonically increasing. Therefore, the last index will be
  January 1, 00:00 of the *next* year. (:pull:`910`)

Enhancements
~~~~~~~~~~~~
* TMY3 dataframe returned by :py:func:`~pvlib.iotools.read_tmy3` now contains
  the original ``Date (MM/DD/YYYY)`` and ``Time (HH:MM)`` columns that the
  indices were parsed from. (:pull:`866`)
* Add :py:func:`~pvlib.pvsystem.PVSystem.faiman` and added
  ``temperature_model='faiman'`` option to :py:class:`~pvlib.modelchain.ModelChain`
  (:pull:`897`) (:issue:`836`).
* Add Kimber soiling model :py:func:`pvlib.losses.soiling_kimber`. (:pull:`860`)
* Add :py:func:`~pvlib.iotools.read_pvgis_tmy` for files downloaded using the
  PVGIS tool. (:issue:`880`)
<<<<<<< HEAD
* Add :py:func:`~pvlib.temperature.sapm_cell_from_module` to convert back-of-
  module temperature to cell temperature (:issue:`927`)
=======
* Add new module :py:mod:`pvlib.snow` to contain models related to snow coverage and effects on a PV system. (:pull:`764`)
* Add snow coverage model :py:func:`pvlib.snow.coverage_nrel` and function to identify when modules are fully covered by snow :py:func:`pvlib.snow.fully_covered_nrel`. (:issue:`577`)
* Add function :py:func:`pvlib.snow.dc_loss_nrel` for effect of snow coverage on DC output. (:pull:`764`)
>>>>>>> b91d1788

Bug fixes
~~~~~~~~~
* Fix :py:func:`~pvlib.iotools.read_tmy3` parsing when February contains
  a leap year. (:pull:`866`)
* Implement NREL Developer Network API key for consistent success with API
  calls in :py:mod:`pvlib.tests.iotools.test_psm3`. (:pull:`873`)
* Fix issue with :py:class:`pvlib.location.Location` creation when
  passing ``tz=datetime.timezone.utc``. (:pull:`879`)
* Fix documentation homepage title to "pvlib python" based on first heading on
  the page. (:pull:`890`) (:issue:`888`)
* Fix missing
  `0.7.0 what's new <https://pvlib-python.readthedocs.io/en/stable/whatsnew.html#v0-7-0-december-18-2019>`_
  entries about changes to ``PVSystem.pvwatts_ac``. Delete unreleased
  0.6.4 what's new file. (:issue:`898`)
* Compatibility with cftime 1.1. (:issue:`895`)
* Minor implemention changes to avoid runtime and deprecation warnings in
  :py:func:`~pvlib.clearsky.detect_clearsky`,
  :py:func:`~pvlib.iam.martin_ruiz_diffuse`,
  :py:func:`~pvlib.losses.soiling_hsu`,
  and various test functions.
* Fix :py:func:`~pvlib.iotools.read_tmy3` so that when coerced to a single year
  the TMY3 index will be monotonically increasing. (:pull:`910`)
* Fix :py:func:`pvlib.spa.julian_day_dt` so that microseconds are scaled
  correctly (:issue:`940`) (:pull:`942`)

Testing
~~~~~~~
* Rename `system` fixture to `sapm_dc_snl_ac_system` in model chain
  tests. (:issue:`908`, :pull:`915`).
* Implement `pytest-remotedata <https://github.com/astropy/pytest-remotedata>`_
  to increase test suite speed. Requires ``--remote-data`` pytest flag to
  execute data retrieval tests over a network. (:issue:`882`)(:pull:`896`)
* Add Python3.8 to Azure Pipelines CI. (:issue:`903`)(:pull:`904`)
* Add documentation build test to Azure Pipelines CI. (:pull:`909`)
* Implement the `pytest.mark.flaky` decorator from `pytest-rurunfailures`
  `<https://github.com/pytest-dev/pytest-rerunfailures>`_ on all network
  dependent iotools tests to repeat them on failure. (:pull:`919`)
* Separate azure-pipelines.yml platform-specific tests to their own templates
  located in ``./ci/azure/``.  (:pull:`926`)

Documentation
~~~~~~~~~~~~~
* Add NumFOCUS affiliation to Sphinx documentation. (:pull:`862`)
* Add example of IV curve generation. (:pull:`872`)
* Add section about gallery examples to Contributing guide. (:pull:`905`)
* Add section with link to Code of Conduct in Contributing guide. (:pull:`922`)
* Add example of GHI to POA transposition (:pull:`933`)

Requirements
~~~~~~~~~~~~
* nrel-pysam (optional) minimum set to v1.0.0 (:issue:`874`)

Contributors
~~~~~~~~~~~~
* Mark Mikofski (:ghuser:`mikofski`)
* Cliff Hansen (:ghuser:`cwhanse`)
* Cameron T. Stark (:ghuser:`camerontstark`)
* Will Holmgren (:ghuser:`wholmgren`)
* Kevin Anderson (:ghuser:`kanderso-nrel`)
* Karthikeyan Singaravelan (:ghuser:`tirkarthi`)
* Siyan (Veronica) Guo (:ghuser:`veronicaguo`)
* Eric Fitch (:ghuser:`ericf900`)
* Joseph Palakapilly (:ghuser:`JPalakapilly`)<|MERGE_RESOLUTION|>--- conflicted
+++ resolved
@@ -22,14 +22,11 @@
 * Add Kimber soiling model :py:func:`pvlib.losses.soiling_kimber`. (:pull:`860`)
 * Add :py:func:`~pvlib.iotools.read_pvgis_tmy` for files downloaded using the
   PVGIS tool. (:issue:`880`)
-<<<<<<< HEAD
 * Add :py:func:`~pvlib.temperature.sapm_cell_from_module` to convert back-of-
   module temperature to cell temperature (:issue:`927`)
-=======
 * Add new module :py:mod:`pvlib.snow` to contain models related to snow coverage and effects on a PV system. (:pull:`764`)
 * Add snow coverage model :py:func:`pvlib.snow.coverage_nrel` and function to identify when modules are fully covered by snow :py:func:`pvlib.snow.fully_covered_nrel`. (:issue:`577`)
 * Add function :py:func:`pvlib.snow.dc_loss_nrel` for effect of snow coverage on DC output. (:pull:`764`)
->>>>>>> b91d1788
 
 Bug fixes
 ~~~~~~~~~
